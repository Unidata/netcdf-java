--- conflicted
+++ resolved
@@ -1,6 +1,5 @@
 language: java
 
-<<<<<<< HEAD
 # Previously, we were seeing a failure in :it:appBeforeIntegrationTest:
 #     Process 'command '/usr/lib/jvm/java-8-oracle/bin/java'' finished with non-zero exit value 137
 #     No output has been received in the last 10 minutes, this potentially indicates a stalled build or
@@ -21,7 +20,7 @@
     # That dependency is searched for by the *OS*, not by JNA, and it knows nothing about 'jna.library.path'.
     # Ordinarily, this wouldn't be a problem because libnetcdf would include an rpath reference to libhdf5, but the
     # binaries were built on a different system than the Travis VMs, so it doesn't work.
-    - LD_LIBRARY_PATH="$TRAVIS_BUILD_DIR/travis/lib/ubuntu-12.04.5-amd64"
+    - LD_LIBRARY_PATH="$TRAVIS_BUILD_DIR/travis/lib/ubuntu-14.04.5-amd64"
 
     # For artifact upload. It's important to use relative paths here; otherwise, the entire absolute path would
     # become part of the S3 URL.
@@ -31,12 +30,6 @@
     - TASK="build"
     - TASK="docs"
 
-# Need to run on Ubuntu Precise (v12.04.5) until we rebuild netCDF-C for
-# Ubuntu Trusty (v14.04.5), the new Travis default
-dist: precise
-
-=======
->>>>>>> 33b1fa79
 addons:
   # See the note in travis/after_script.sh about the environment variables that Travis artifact uploading requires.
   artifacts:
@@ -49,7 +42,6 @@
 jdk:
   - oraclejdk8
 
-<<<<<<< HEAD
 before_install:
   - if [[ $TASK == "docs" ]]; then
       gem install asciidoctor coderay;
@@ -58,17 +50,6 @@
 # Skip the installation step entirely; we don't need it for Gradle builds.
 # https://docs.travis-ci.com/user/customizing-the-build#Skipping-the-Installation-Step
 install: true
-=======
-env:
-  global:
-    - LD_LIBRARY_PATH=${TRAVIS_BUILD_DIR}/travis/lib/ubuntu-14.04.5-amd64
-    - BUILD_IDV=false
-
-matrix:
-  include:
-    - jdk: oraclejdk8
-#      env: BUILD_IDV=true
->>>>>>> 33b1fa79
 
 script:
   - travis/script.sh
