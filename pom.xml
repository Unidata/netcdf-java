--- conflicted
+++ resolved
@@ -13,11 +13,7 @@
   <groupId>edu.ucar</groupId>
   <artifactId>thredds-parent</artifactId>
   <packaging>pom</packaging>
-<<<<<<< HEAD
   <version>4.5.0-SNAPSHOT</version>
-=======
-  <version>4.4.1-SNAPSHOT</version>
->>>>>>> 37dd6d6d
   <name>Parent THREDDS and CDM modules</name>
   <description>
     The Unidata THREDDS project includes the netCDF-Java library (aka CDM) and
@@ -51,7 +47,6 @@
     <url>https://github.com/Unidata/thredds/</url>
     <connection>scm:git:https://github.com/Unidata/thredds/</connection>
     <developerConnection>scm:git:git@github.com:Unidata/thredds.git</developerConnection>
-    <tag>HEAD</tag>
   </scm>
 
   <!-- ===========================================================
@@ -877,11 +872,7 @@
 	<!-- Dependency versions -->
     <visad.version>2.0-20130124</visad.version>
     <edu.wisc.version>2011-08-22</edu.wisc.version>
-<<<<<<< HEAD
-	  <uk.ac.rdg.resc.version>1.0.tds.4.4.20130918.0800-SNAPSHOT</uk.ac.rdg.resc.version>
-=======
 	  <uk.ac.rdg.resc.version>1.0.tds.4.4.0</uk.ac.rdg.resc.version>
->>>>>>> 37dd6d6d
 	  
     <org.geotoolkit.version>3.21</org.geotoolkit.version>
     <eds.threddsIso.version>2.3.1</eds.threddsIso.version>
