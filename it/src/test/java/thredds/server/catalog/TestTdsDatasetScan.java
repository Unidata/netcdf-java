--- conflicted
+++ resolved
@@ -107,12 +107,8 @@
     Dataset top = topList.get(0);
     assert top != null;
     List<Dataset> children = top.getDatasets();
-<<<<<<< HEAD
     Assert.assertEquals(3, children.size()); // latest + 2
 
-=======
-    assert children.size() == 2 : children.size();
->>>>>>> 1e5cb6d8
   }
 
   /*
