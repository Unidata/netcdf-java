--- conflicted
+++ resolved
@@ -298,11 +298,7 @@
 
   /** The attributes contained by this Group. */
   public AttributeContainer attributes() {
-<<<<<<< HEAD
     return AttributeContainer.filter(attributes, CDM.SPECIALS);
-=======
-    return AttributeContainer.filter(attributes, Attribute.SPECIALS);
->>>>>>> 2390b5cf
   }
 
   /** Find the attribute by name, return null if not exist */
@@ -399,17 +395,11 @@
       if (name.equals(d.getShortName()))
         return d;
     }
-<<<<<<< HEAD
-    Group parent = getParentGroup();
-    if (parent != null && searchup)
-      return parent.findEnumeration(name, searchup);
-=======
     if (searchup) {
       Group parent = getParentGroup();
       if (parent != null)
         return parent.findEnumeration(name, searchup);
     }
->>>>>>> 2390b5cf
     return null;
   }
 
