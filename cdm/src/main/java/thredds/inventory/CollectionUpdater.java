package thredds.inventory;

import net.jcip.annotations.ThreadSafe;
import org.quartz.*;
import org.quartz.impl.StdSchedulerFactory;
import org.quartz.listeners.SchedulerListenerSupport;
import org.slf4j.Logger;
import thredds.featurecollection.FeatureCollectionConfig;

import java.util.Date;

/**
 * Handle background tasks for updating collections.
 * Singleton, thread safe.
 * Cover for quartz library.
 * Only used in tds/tdm.
 *
 * @author caron
 * @since Nov 21, 2010
 */
@ThreadSafe
public enum CollectionUpdater {
  INSTANCE;   // Singleton cf Bloch p 18

  static private final org.slf4j.Logger startupLogger = org.slf4j.LoggerFactory.getLogger(CollectionUpdater.class);
  static private final String DCM_NAME = "dcm";
  static private final String LOGGER = "logger";
  static private final long startupWait = 10 * 1000; // 10 secs
  //static private boolean disabled = false;

  // could use Spring DI
  private org.quartz.Scheduler scheduler = null;
  private boolean failed = false;
  private boolean isTdm = false;

  public void setTdm(boolean tdm) {
    isTdm = tdm;
  }

  public boolean isTdm() {
    return isTdm;
  }

  private CollectionUpdater() {
    try {
      scheduler = StdSchedulerFactory.getDefaultScheduler();
      scheduler.start();
      // scheduler.getListenerManager().addSchedulerListener(new MySchedListener());
    } catch (SchedulerException e) {
      failed = true;
      throw new RuntimeException("quartz scheduler failed to initialize", e);
    }
  }

  public org.quartz.Scheduler getScheduler() {
    return scheduler;
  }

  /* private class MySchedListener extends SchedulerListenerSupport {

    @Override
    public void jobScheduled(Trigger trigger) {
      logger.debug("jobScheduled {}", trigger);
    }

    @Override
    public void jobUnscheduled(TriggerKey triggerKey) {
      logger.debug("jobUnscheduled {}", triggerKey);
    }

    @Override
    public void triggerFinalized(Trigger trigger) {
      logger.debug("triggerFinalized {}", trigger);
    }

    @Override
    public void triggerPaused(TriggerKey triggerKey) {
      logger.debug("triggerPaused {}", triggerKey);
    }

    @Override
    public void triggersPaused(String s) {
      logger.debug("triggersPaused {}", s);
    }

    @Override
    public void triggerResumed(TriggerKey triggerKey) {
      logger.debug("triggerResumed {}", triggerKey);
    }

    @Override
    public void triggersResumed(String s) {
      logger.debug("triggersResumed {}", s);
    }

    @Override
    public void jobAdded(JobDetail jobDetail) {
      logger.debug("jobAdded {}", jobDetail);
    }

    @Override
    public void jobDeleted(JobKey jobKey) {
      logger.debug("jobDeleted {}", jobKey);
    }

    @Override
    public void jobPaused(JobKey jobKey) {
      logger.debug("jobPaused {}", jobKey);
    }

    @Override
    public void jobsPaused(String s) {
      logger.debug("jobPaused {}", s);
    }

    @Override
    public void jobResumed(JobKey jobKey) {
      logger.debug("jobsResumed {}", jobKey);
    }

    @Override
    public void jobsResumed(String s) {
      logger.debug("jobsResumed {}", s);
    }

    @Override
    public void schedulerError(String s, SchedulerException e) {
      logger.debug("schedulerError {} {}", s, e);
    }
  }   */

<<<<<<< HEAD
  public void scheduleTasks(FeatureCollectionConfig config, CollectionUpdateListener manager) {
    //if (disabled || failed) return;
    if (failed) return;
=======
  public void scheduleTasks(FeatureCollectionConfig config, CollectionManager manager, Logger logger) {
    if (disabled || failed) return;
>>>>>>> 37dd6d6d

    FeatureCollectionConfig.UpdateConfig updateConfig = (isTdm) ? config.tdmConfig : config.updateConfig;
    if (updateConfig == null) return;

    //String jobName = config.name + "-" + Integer.toHexString(config.hashCode());
    String jobName = manager.getCollectionName();

    // Job to update the collection
    org.quartz.JobDataMap map = new org.quartz.JobDataMap();
    map.put(DCM_NAME, manager);
    map.put(LOGGER, logger);
    JobDetail updateJob = JobBuilder.newJob(UpdateCollectionJob.class)
            .withIdentity(jobName, "UpdateCollection")
            .storeDurably()
            .usingJobData(map)
            .build();

    try {
      if(!scheduler.checkExists(updateJob.getKey())) {
      	scheduler.addJob(updateJob, false);
      } else {
    	  logger.warn("cronExecutor failed to add updateJob for " + updateJob.getKey() +". Another Job exists with that identification." );
      }
    } catch (SchedulerException e) {
      logger.error("cronExecutor failed to add updateJob for " + config, e);
      return;
    }

    if (updateConfig.startup) {
      Date runTime = new Date(new Date().getTime() + startupWait); // wait startupWait before trigger
      SimpleTrigger startupTrigger = (SimpleTrigger) TriggerBuilder.newTrigger()
              .withIdentity(jobName, updateConfig.startupForce.toString())
              .startAt(runTime)
              .forJob(updateJob)
              .build();

      try {
    	   scheduler.scheduleJob(startupTrigger);
         logger.info("Schedule startup scan force={} for '{}' at {}", updateConfig.startupForce.toString(), config.name, runTime);
      } catch (SchedulerException e) {
        logger.error("cronExecutor failed to schedule startup Job for " + config, e);
        return;
      }
    }

    if (updateConfig.rescan != null) {
        CronTrigger rescanTrigger = TriggerBuilder.newTrigger()
                .withIdentity(jobName, "rescan")
                .withSchedule(CronScheduleBuilder.cronSchedule(updateConfig.rescan))
                .forJob(updateJob)
                .build();

      try {
    		scheduler.scheduleJob(rescanTrigger);
    		logger.info("Schedule recurring scan for '{}' cronExpr={}", config.name, updateConfig.rescan);
      } catch (SchedulerException e) {
        logger.error("cronExecutor failed to schedule cron Job", e);
        // e.printStackTrace();
      }
    }

    // updating the proto dataset
    FeatureCollectionConfig.ProtoConfig pconfig = config.protoConfig;
    if (pconfig.change != null) {
      org.quartz.JobDataMap pmap = new org.quartz.JobDataMap();
      pmap.put(DCM_NAME, manager);
      map.put(LOGGER, org.slf4j.LoggerFactory.getLogger("fc."+manager.getCollectionName()));
      JobDetail protoJob = JobBuilder.newJob(ChangeProtoJob.class)
              .withIdentity(jobName, "UpdateProto")
              .usingJobData(pmap)
              .storeDurably()
              .build();

      try {
        CronTrigger protoTrigger = TriggerBuilder.newTrigger()
                .withIdentity(jobName, "rereadProto")
                .withSchedule(CronScheduleBuilder.cronSchedule(pconfig.change))
                .build();
        scheduler.scheduleJob(protoJob, protoTrigger);
        logger.info("Schedule proto update for '{}' cronExpr={}", config.name, pconfig.change);

      } catch (SchedulerException e) {
        logger.error("cronExecutor failed to schedule RereadProtoJob", e);
        // e.printStackTrace();
      }
    }

  }

  public void shutdown() {
    if (scheduler == null) return;
    try {
      scheduler.shutdown(true);
      org.slf4j.Logger logServerStartup = org.slf4j.LoggerFactory.getLogger("serverStartup");
      logServerStartup.info("Scheduler shutdown");
    } catch (SchedulerException e) {
      startupLogger.error("Scheduler failed to shutdown", e);
      scheduler = null;
      //e.printStackTrace();  //To change body of catch statement use File | Settings | File Templates.
    }
  }

  // Called by TDS collectionController when trigger is received externally
  public void triggerUpdate(String collectionName, String triggerType) {
    Trigger trigger = TriggerBuilder.newTrigger()
            .withIdentity(collectionName+"-trigger", triggerType)
            .forJob(collectionName, "UpdateCollection") // ??
            .startNow()
            .build();

    try {
      // logger.debug("Trigger Update for {} type= {}", collectionName, triggerType);
      scheduler.scheduleJob(trigger);
    } catch (SchedulerException e) {
      startupLogger.error("triggerUpdate failed", e);
      // e.printStackTrace();
    }
  }

  // do the work in a seperate thread
  public static class UpdateCollectionJob implements org.quartz.Job {
    public UpdateCollectionJob() {
    }

    public void execute(JobExecutionContext context) throws JobExecutionException {
      CollectionUpdateListener manager = (CollectionUpdateListener) context.getJobDetail().getJobDataMap().get(DCM_NAME);
      org.slf4j.Logger loggerfc = (org.slf4j.Logger) context.getJobDetail().getJobDataMap().get(LOGGER);
      if (manager == null) {
        loggerfc.error("UpdateCollection failed: no manager object on {}", context);
        return;
      }

      try {
        String groupName = context.getTrigger().getKey().getGroup();
        if (groupName.equals("nocheck")) {
          loggerfc.info("UpdateCollection {} nocheck", manager.getCollectionName());
          manager.sendEvent(CollectionUpdateListener.TriggerType.updateNocheck);
        } else {
          loggerfc.debug("UpdateCollection {} scan(true)", manager.getCollectionName());
          manager.sendEvent(CollectionUpdateListener.TriggerType.update);
        }
      } catch (Throwable e) {
        loggerfc.error("UpdateCollectionJob.execute failed collection=" + manager.getCollectionName(), e);
      }
    }
  }

  public static class ChangeProtoJob implements org.quartz.Job {
    public ChangeProtoJob() {
    }

    public void execute(JobExecutionContext context) throws JobExecutionException {
      CollectionUpdateListener manager = (CollectionUpdateListener) context.getJobDetail().getJobDataMap().get(DCM_NAME);
      org.slf4j.Logger loggerfc = (org.slf4j.Logger) context.getJobDetail().getJobDataMap().get(LOGGER);
      if (manager == null) {
        loggerfc.error("Update resetProto failed: no manager object on {}", context);
        return;
      }

      try {
        loggerfc.info("ResetProto for {}", manager.getCollectionName());
        manager.sendEvent(CollectionUpdateListener.TriggerType.resetProto);
      } catch (Throwable e) {
        loggerfc.error("ChangeProtoJob.execute failed collection=" + manager.getCollectionName(), e);
      }
    }
  }
}
<|MERGE_RESOLUTION|>--- conflicted
+++ resolved
@@ -1,307 +1,301 @@
-package thredds.inventory;
-
-import net.jcip.annotations.ThreadSafe;
-import org.quartz.*;
-import org.quartz.impl.StdSchedulerFactory;
-import org.quartz.listeners.SchedulerListenerSupport;
-import org.slf4j.Logger;
-import thredds.featurecollection.FeatureCollectionConfig;
-
-import java.util.Date;
-
-/**
- * Handle background tasks for updating collections.
- * Singleton, thread safe.
- * Cover for quartz library.
- * Only used in tds/tdm.
- *
- * @author caron
- * @since Nov 21, 2010
- */
-@ThreadSafe
-public enum CollectionUpdater {
-  INSTANCE;   // Singleton cf Bloch p 18
-
-  static private final org.slf4j.Logger startupLogger = org.slf4j.LoggerFactory.getLogger(CollectionUpdater.class);
-  static private final String DCM_NAME = "dcm";
-  static private final String LOGGER = "logger";
-  static private final long startupWait = 10 * 1000; // 10 secs
-  //static private boolean disabled = false;
-
-  // could use Spring DI
-  private org.quartz.Scheduler scheduler = null;
-  private boolean failed = false;
-  private boolean isTdm = false;
-
-  public void setTdm(boolean tdm) {
-    isTdm = tdm;
-  }
-
-  public boolean isTdm() {
-    return isTdm;
-  }
-
-  private CollectionUpdater() {
-    try {
-      scheduler = StdSchedulerFactory.getDefaultScheduler();
-      scheduler.start();
-      // scheduler.getListenerManager().addSchedulerListener(new MySchedListener());
-    } catch (SchedulerException e) {
-      failed = true;
-      throw new RuntimeException("quartz scheduler failed to initialize", e);
-    }
-  }
-
-  public org.quartz.Scheduler getScheduler() {
-    return scheduler;
-  }
-
-  /* private class MySchedListener extends SchedulerListenerSupport {
-
-    @Override
-    public void jobScheduled(Trigger trigger) {
-      logger.debug("jobScheduled {}", trigger);
-    }
-
-    @Override
-    public void jobUnscheduled(TriggerKey triggerKey) {
-      logger.debug("jobUnscheduled {}", triggerKey);
-    }
-
-    @Override
-    public void triggerFinalized(Trigger trigger) {
-      logger.debug("triggerFinalized {}", trigger);
-    }
-
-    @Override
-    public void triggerPaused(TriggerKey triggerKey) {
-      logger.debug("triggerPaused {}", triggerKey);
-    }
-
-    @Override
-    public void triggersPaused(String s) {
-      logger.debug("triggersPaused {}", s);
-    }
-
-    @Override
-    public void triggerResumed(TriggerKey triggerKey) {
-      logger.debug("triggerResumed {}", triggerKey);
-    }
-
-    @Override
-    public void triggersResumed(String s) {
-      logger.debug("triggersResumed {}", s);
-    }
-
-    @Override
-    public void jobAdded(JobDetail jobDetail) {
-      logger.debug("jobAdded {}", jobDetail);
-    }
-
-    @Override
-    public void jobDeleted(JobKey jobKey) {
-      logger.debug("jobDeleted {}", jobKey);
-    }
-
-    @Override
-    public void jobPaused(JobKey jobKey) {
-      logger.debug("jobPaused {}", jobKey);
-    }
-
-    @Override
-    public void jobsPaused(String s) {
-      logger.debug("jobPaused {}", s);
-    }
-
-    @Override
-    public void jobResumed(JobKey jobKey) {
-      logger.debug("jobsResumed {}", jobKey);
-    }
-
-    @Override
-    public void jobsResumed(String s) {
-      logger.debug("jobsResumed {}", s);
-    }
-
-    @Override
-    public void schedulerError(String s, SchedulerException e) {
-      logger.debug("schedulerError {} {}", s, e);
-    }
-  }   */
-
-<<<<<<< HEAD
-  public void scheduleTasks(FeatureCollectionConfig config, CollectionUpdateListener manager) {
-    //if (disabled || failed) return;
-    if (failed) return;
-=======
-  public void scheduleTasks(FeatureCollectionConfig config, CollectionManager manager, Logger logger) {
-    if (disabled || failed) return;
->>>>>>> 37dd6d6d
-
-    FeatureCollectionConfig.UpdateConfig updateConfig = (isTdm) ? config.tdmConfig : config.updateConfig;
-    if (updateConfig == null) return;
-
-    //String jobName = config.name + "-" + Integer.toHexString(config.hashCode());
-    String jobName = manager.getCollectionName();
-
-    // Job to update the collection
-    org.quartz.JobDataMap map = new org.quartz.JobDataMap();
-    map.put(DCM_NAME, manager);
-    map.put(LOGGER, logger);
-    JobDetail updateJob = JobBuilder.newJob(UpdateCollectionJob.class)
-            .withIdentity(jobName, "UpdateCollection")
-            .storeDurably()
-            .usingJobData(map)
-            .build();
-
-    try {
-      if(!scheduler.checkExists(updateJob.getKey())) {
-      	scheduler.addJob(updateJob, false);
-      } else {
-    	  logger.warn("cronExecutor failed to add updateJob for " + updateJob.getKey() +". Another Job exists with that identification." );
-      }
-    } catch (SchedulerException e) {
-      logger.error("cronExecutor failed to add updateJob for " + config, e);
-      return;
-    }
-
-    if (updateConfig.startup) {
-      Date runTime = new Date(new Date().getTime() + startupWait); // wait startupWait before trigger
-      SimpleTrigger startupTrigger = (SimpleTrigger) TriggerBuilder.newTrigger()
-              .withIdentity(jobName, updateConfig.startupForce.toString())
-              .startAt(runTime)
-              .forJob(updateJob)
-              .build();
-
-      try {
-    	   scheduler.scheduleJob(startupTrigger);
-         logger.info("Schedule startup scan force={} for '{}' at {}", updateConfig.startupForce.toString(), config.name, runTime);
-      } catch (SchedulerException e) {
-        logger.error("cronExecutor failed to schedule startup Job for " + config, e);
-        return;
-      }
-    }
-
-    if (updateConfig.rescan != null) {
-        CronTrigger rescanTrigger = TriggerBuilder.newTrigger()
-                .withIdentity(jobName, "rescan")
-                .withSchedule(CronScheduleBuilder.cronSchedule(updateConfig.rescan))
-                .forJob(updateJob)
-                .build();
-
-      try {
-    		scheduler.scheduleJob(rescanTrigger);
-    		logger.info("Schedule recurring scan for '{}' cronExpr={}", config.name, updateConfig.rescan);
-      } catch (SchedulerException e) {
-        logger.error("cronExecutor failed to schedule cron Job", e);
-        // e.printStackTrace();
-      }
-    }
-
-    // updating the proto dataset
-    FeatureCollectionConfig.ProtoConfig pconfig = config.protoConfig;
-    if (pconfig.change != null) {
-      org.quartz.JobDataMap pmap = new org.quartz.JobDataMap();
-      pmap.put(DCM_NAME, manager);
-      map.put(LOGGER, org.slf4j.LoggerFactory.getLogger("fc."+manager.getCollectionName()));
-      JobDetail protoJob = JobBuilder.newJob(ChangeProtoJob.class)
-              .withIdentity(jobName, "UpdateProto")
-              .usingJobData(pmap)
-              .storeDurably()
-              .build();
-
-      try {
-        CronTrigger protoTrigger = TriggerBuilder.newTrigger()
-                .withIdentity(jobName, "rereadProto")
-                .withSchedule(CronScheduleBuilder.cronSchedule(pconfig.change))
-                .build();
-        scheduler.scheduleJob(protoJob, protoTrigger);
-        logger.info("Schedule proto update for '{}' cronExpr={}", config.name, pconfig.change);
-
-      } catch (SchedulerException e) {
-        logger.error("cronExecutor failed to schedule RereadProtoJob", e);
-        // e.printStackTrace();
-      }
-    }
-
-  }
-
-  public void shutdown() {
-    if (scheduler == null) return;
-    try {
-      scheduler.shutdown(true);
-      org.slf4j.Logger logServerStartup = org.slf4j.LoggerFactory.getLogger("serverStartup");
-      logServerStartup.info("Scheduler shutdown");
-    } catch (SchedulerException e) {
-      startupLogger.error("Scheduler failed to shutdown", e);
-      scheduler = null;
-      //e.printStackTrace();  //To change body of catch statement use File | Settings | File Templates.
-    }
-  }
-
-  // Called by TDS collectionController when trigger is received externally
-  public void triggerUpdate(String collectionName, String triggerType) {
-    Trigger trigger = TriggerBuilder.newTrigger()
-            .withIdentity(collectionName+"-trigger", triggerType)
-            .forJob(collectionName, "UpdateCollection") // ??
-            .startNow()
-            .build();
-
-    try {
-      // logger.debug("Trigger Update for {} type= {}", collectionName, triggerType);
-      scheduler.scheduleJob(trigger);
-    } catch (SchedulerException e) {
-      startupLogger.error("triggerUpdate failed", e);
-      // e.printStackTrace();
-    }
-  }
-
-  // do the work in a seperate thread
-  public static class UpdateCollectionJob implements org.quartz.Job {
-    public UpdateCollectionJob() {
-    }
-
-    public void execute(JobExecutionContext context) throws JobExecutionException {
-      CollectionUpdateListener manager = (CollectionUpdateListener) context.getJobDetail().getJobDataMap().get(DCM_NAME);
-      org.slf4j.Logger loggerfc = (org.slf4j.Logger) context.getJobDetail().getJobDataMap().get(LOGGER);
-      if (manager == null) {
-        loggerfc.error("UpdateCollection failed: no manager object on {}", context);
-        return;
-      }
-
-      try {
-        String groupName = context.getTrigger().getKey().getGroup();
-        if (groupName.equals("nocheck")) {
-          loggerfc.info("UpdateCollection {} nocheck", manager.getCollectionName());
-          manager.sendEvent(CollectionUpdateListener.TriggerType.updateNocheck);
-        } else {
-          loggerfc.debug("UpdateCollection {} scan(true)", manager.getCollectionName());
-          manager.sendEvent(CollectionUpdateListener.TriggerType.update);
-        }
-      } catch (Throwable e) {
-        loggerfc.error("UpdateCollectionJob.execute failed collection=" + manager.getCollectionName(), e);
-      }
-    }
-  }
-
-  public static class ChangeProtoJob implements org.quartz.Job {
-    public ChangeProtoJob() {
-    }
-
-    public void execute(JobExecutionContext context) throws JobExecutionException {
-      CollectionUpdateListener manager = (CollectionUpdateListener) context.getJobDetail().getJobDataMap().get(DCM_NAME);
-      org.slf4j.Logger loggerfc = (org.slf4j.Logger) context.getJobDetail().getJobDataMap().get(LOGGER);
-      if (manager == null) {
-        loggerfc.error("Update resetProto failed: no manager object on {}", context);
-        return;
-      }
-
-      try {
-        loggerfc.info("ResetProto for {}", manager.getCollectionName());
-        manager.sendEvent(CollectionUpdateListener.TriggerType.resetProto);
-      } catch (Throwable e) {
-        loggerfc.error("ChangeProtoJob.execute failed collection=" + manager.getCollectionName(), e);
-      }
-    }
-  }
-}
+package thredds.inventory;
+
+import net.jcip.annotations.ThreadSafe;
+import org.quartz.*;
+import org.quartz.impl.StdSchedulerFactory;
+import org.quartz.listeners.SchedulerListenerSupport;
+import org.slf4j.Logger;
+import thredds.featurecollection.FeatureCollectionConfig;
+
+import java.util.Date;
+
+/**
+ * Handle background tasks for updating collections.
+ * Singleton, thread safe.
+ * Cover for quartz library.
+ * Only used in tds/tdm.
+ *
+ * @author caron
+ * @since Nov 21, 2010
+ */
+@ThreadSafe
+public enum CollectionUpdater {
+  INSTANCE;   // Singleton cf Bloch p 18
+
+  static private final org.slf4j.Logger startupLogger = org.slf4j.LoggerFactory.getLogger(CollectionUpdater.class);
+  static private final String DCM_NAME = "dcm";
+  static private final String LOGGER = "logger";
+  static private final long startupWait = 10 * 1000; // 10 secs
+  static private boolean disabled = false;
+
+  // could use Spring DI
+  private org.quartz.Scheduler scheduler = null;
+  private boolean failed = false;
+  private boolean isTdm = false;
+
+  public void setTdm(boolean tdm) {
+    isTdm = tdm;
+  }
+
+  public boolean isTdm() {
+    return isTdm;
+  }
+
+  private CollectionUpdater() {
+    try {
+      scheduler = StdSchedulerFactory.getDefaultScheduler();
+      scheduler.start();
+      // scheduler.getListenerManager().addSchedulerListener(new MySchedListener());
+    } catch (SchedulerException e) {
+      failed = true;
+      throw new RuntimeException("quartz scheduler failed to initialize", e);
+    }
+  }
+
+  public org.quartz.Scheduler getScheduler() {
+    return scheduler;
+  }
+
+  /* private class MySchedListener extends SchedulerListenerSupport {
+
+    @Override
+    public void jobScheduled(Trigger trigger) {
+      logger.debug("jobScheduled {}", trigger);
+    }
+
+    @Override
+    public void jobUnscheduled(TriggerKey triggerKey) {
+      logger.debug("jobUnscheduled {}", triggerKey);
+    }
+
+    @Override
+    public void triggerFinalized(Trigger trigger) {
+      logger.debug("triggerFinalized {}", trigger);
+    }
+
+    @Override
+    public void triggerPaused(TriggerKey triggerKey) {
+      logger.debug("triggerPaused {}", triggerKey);
+    }
+
+    @Override
+    public void triggersPaused(String s) {
+      logger.debug("triggersPaused {}", s);
+    }
+
+    @Override
+    public void triggerResumed(TriggerKey triggerKey) {
+      logger.debug("triggerResumed {}", triggerKey);
+    }
+
+    @Override
+    public void triggersResumed(String s) {
+      logger.debug("triggersResumed {}", s);
+    }
+
+    @Override
+    public void jobAdded(JobDetail jobDetail) {
+      logger.debug("jobAdded {}", jobDetail);
+    }
+
+    @Override
+    public void jobDeleted(JobKey jobKey) {
+      logger.debug("jobDeleted {}", jobKey);
+    }
+
+    @Override
+    public void jobPaused(JobKey jobKey) {
+      logger.debug("jobPaused {}", jobKey);
+    }
+
+    @Override
+    public void jobsPaused(String s) {
+      logger.debug("jobPaused {}", s);
+    }
+
+    @Override
+    public void jobResumed(JobKey jobKey) {
+      logger.debug("jobsResumed {}", jobKey);
+    }
+
+    @Override
+    public void jobsResumed(String s) {
+      logger.debug("jobsResumed {}", s);
+    }
+
+    @Override
+    public void schedulerError(String s, SchedulerException e) {
+      logger.debug("schedulerError {} {}", s, e);
+    }
+  }   */
+
+  public void scheduleTasks(FeatureCollectionConfig config, Collection manager, Logger logger) {
+    if (disabled || failed) return;
+
+    FeatureCollectionConfig.UpdateConfig updateConfig = (isTdm) ? config.tdmConfig : config.updateConfig;
+    if (updateConfig == null) return;
+
+    //String jobName = config.name + "-" + Integer.toHexString(config.hashCode());
+    String jobName = manager.getCollectionName();
+
+    // Job to update the collection
+    org.quartz.JobDataMap map = new org.quartz.JobDataMap();
+    map.put(DCM_NAME, manager);
+    map.put(LOGGER, logger);
+    JobDetail updateJob = JobBuilder.newJob(UpdateCollectionJob.class)
+            .withIdentity(jobName, "UpdateCollection")
+            .storeDurably()
+            .usingJobData(map)
+            .build();
+
+    try {
+      if(!scheduler.checkExists(updateJob.getKey())) {
+      	scheduler.addJob(updateJob, false);
+      } else {
+    	  logger.warn("cronExecutor failed to add updateJob for " + updateJob.getKey() +". Another Job exists with that identification." );
+      }
+    } catch (SchedulerException e) {
+      logger.error("cronExecutor failed to add updateJob for " + config, e);
+      return;
+    }
+
+    if (updateConfig.startup) {
+      Date runTime = new Date(new Date().getTime() + startupWait); // wait startupWait before trigger
+      SimpleTrigger startupTrigger = (SimpleTrigger) TriggerBuilder.newTrigger()
+              .withIdentity(jobName, updateConfig.startupForce.toString())
+              .startAt(runTime)
+              .forJob(updateJob)
+              .build();
+
+      try {
+    	   scheduler.scheduleJob(startupTrigger);
+         logger.info("Schedule startup scan force={} for '{}' at {}", updateConfig.startupForce.toString(), config.name, runTime);
+      } catch (SchedulerException e) {
+        logger.error("cronExecutor failed to schedule startup Job for " + config, e);
+        return;
+      }
+    }
+
+    if (updateConfig.rescan != null) {
+        CronTrigger rescanTrigger = TriggerBuilder.newTrigger()
+                .withIdentity(jobName, "rescan")
+                .withSchedule(CronScheduleBuilder.cronSchedule(updateConfig.rescan))
+                .forJob(updateJob)
+                .build();
+
+      try {
+    		scheduler.scheduleJob(rescanTrigger);
+    		logger.info("Schedule recurring scan for '{}' cronExpr={}", config.name, updateConfig.rescan);
+      } catch (SchedulerException e) {
+        logger.error("cronExecutor failed to schedule cron Job", e);
+        // e.printStackTrace();
+      }
+    }
+
+    // updating the proto dataset
+    FeatureCollectionConfig.ProtoConfig pconfig = config.protoConfig;
+    if (pconfig.change != null) {
+      org.quartz.JobDataMap pmap = new org.quartz.JobDataMap();
+      pmap.put(DCM_NAME, manager);
+      map.put(LOGGER, org.slf4j.LoggerFactory.getLogger("fc."+manager.getCollectionName()));
+      JobDetail protoJob = JobBuilder.newJob(ChangeProtoJob.class)
+              .withIdentity(jobName, "UpdateProto")
+              .usingJobData(pmap)
+              .storeDurably()
+              .build();
+
+      try {
+        CronTrigger protoTrigger = TriggerBuilder.newTrigger()
+                .withIdentity(jobName, "rereadProto")
+                .withSchedule(CronScheduleBuilder.cronSchedule(pconfig.change))
+                .build();
+        scheduler.scheduleJob(protoJob, protoTrigger);
+        logger.info("Schedule proto update for '{}' cronExpr={}", config.name, pconfig.change);
+
+      } catch (SchedulerException e) {
+        logger.error("cronExecutor failed to schedule RereadProtoJob", e);
+        // e.printStackTrace();
+      }
+    }
+
+  }
+
+  public void shutdown() {
+    if (scheduler == null) return;
+    try {
+      scheduler.shutdown(true);
+      org.slf4j.Logger logServerStartup = org.slf4j.LoggerFactory.getLogger("serverStartup");
+      logServerStartup.info("Scheduler shutdown");
+    } catch (SchedulerException e) {
+      startupLogger.error("Scheduler failed to shutdown", e);
+      scheduler = null;
+      //e.printStackTrace();  //To change body of catch statement use File | Settings | File Templates.
+    }
+  }
+
+  // Called by TDS collectionController when trigger is received externally
+  public void triggerUpdate(String collectionName, String triggerType) {
+    Trigger trigger = TriggerBuilder.newTrigger()
+            .withIdentity(collectionName+"-trigger", triggerType)
+            .forJob(collectionName, "UpdateCollection") // ??
+            .startNow()
+            .build();
+
+    try {
+      // logger.debug("Trigger Update for {} type= {}", collectionName, triggerType);
+      scheduler.scheduleJob(trigger);
+    } catch (SchedulerException e) {
+      startupLogger.error("triggerUpdate failed", e);
+      // e.printStackTrace();
+    }
+  }
+
+  // do the work in a seperate thread
+  public static class UpdateCollectionJob implements org.quartz.Job {
+    public UpdateCollectionJob() {
+    }
+
+    public void execute(JobExecutionContext context) throws JobExecutionException {
+      CollectionUpdateListener manager = (CollectionUpdateListener) context.getJobDetail().getJobDataMap().get(DCM_NAME);
+      org.slf4j.Logger loggerfc = (org.slf4j.Logger) context.getJobDetail().getJobDataMap().get(LOGGER);
+      if (manager == null) {
+        loggerfc.error("UpdateCollection failed: no manager object on {}", context);
+        return;
+      }
+
+      try {
+        String groupName = context.getTrigger().getKey().getGroup();
+        if (groupName.equals("nocheck")) {
+          loggerfc.info("UpdateCollection {} nocheck", manager.getCollectionName());
+          manager.sendEvent(CollectionUpdateListener.TriggerType.updateNocheck);
+        } else {
+          loggerfc.debug("UpdateCollection {} scan(true)", manager.getCollectionName());
+          manager.sendEvent(CollectionUpdateListener.TriggerType.update);
+        }
+      } catch (Throwable e) {
+        loggerfc.error("UpdateCollectionJob.execute failed collection=" + manager.getCollectionName(), e);
+      }
+    }
+  }
+
+  public static class ChangeProtoJob implements org.quartz.Job {
+    public ChangeProtoJob() {
+    }
+
+    public void execute(JobExecutionContext context) throws JobExecutionException {
+      CollectionUpdateListener manager = (CollectionUpdateListener) context.getJobDetail().getJobDataMap().get(DCM_NAME);
+      org.slf4j.Logger loggerfc = (org.slf4j.Logger) context.getJobDetail().getJobDataMap().get(LOGGER);
+      if (manager == null) {
+        loggerfc.error("Update resetProto failed: no manager object on {}", context);
+        return;
+      }
+
+      try {
+        loggerfc.info("ResetProto for {}", manager.getCollectionName());
+        manager.sendEvent(CollectionUpdateListener.TriggerType.resetProto);
+      } catch (Throwable e) {
+        loggerfc.error("ChangeProtoJob.execute failed collection=" + manager.getCollectionName(), e);
+      }
+    }
+  }
+}