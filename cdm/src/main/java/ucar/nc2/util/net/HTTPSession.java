--- conflicted
+++ resolved
@@ -182,10 +182,7 @@
     String useragent = null;
     CredentialsProvider sessionProvider = null;
     String uriencoded = null;
-<<<<<<< HEAD
     String principal = null;
-=======
->>>>>>> 54c5464c
 
     /**
      * A session is encapsulated in an instance of the class HTTPSession.
@@ -226,12 +223,8 @@
         construct(uri);
     }
 
-<<<<<<< HEAD
     protected HTTPSession() {}
 
-=======
->>>>>>> 54c5464c
-    //Shared constructor code
     @Urlencoded
     protected void construct(String uriencoded)
         throws HTTPException
@@ -240,22 +233,13 @@
 	try {
 	    // See if we can extract the global principal
 	    URI uri = new URI(uriencoded);
-<<<<<<< HEAD
 	    this.principal = uri.getUserInfo();
 	    if(this.principal != null) {
-=======
-	    this.globalPrincipal = uri.getUserInfo();
-	    if(this.globalPrincipal != null) {
->>>>>>> 54c5464c
 		// rebuild the uri without the principal
 		String newuri = removeprincipal(uriencoded);
  	        this.uriencoded = newuri;
 	    } else
-<<<<<<< HEAD
 		this.principal = ANY_PRINCIPAL;
-=======
-		this.globalPrincipal = ANY_PRINCIPAL;
->>>>>>> 54c5464c
         } catch (URISyntaxException use) {
 	    throw new HTTPException(use);
         }
@@ -541,20 +525,16 @@
     }
 NOTUSED*/
 
-<<<<<<< HEAD
     static public String getGlobalPrincipal()
     {
         return globalPrincipal;
     }
 
-=======
->>>>>>> 54c5464c
     static synchronized public void setGlobalPrincipal(String principal)
     {
         globalPrincipal = principal;
     }
 
-<<<<<<< HEAD
     public String getPrincipal()
     {
         return (principal==null?globalPrincipal:principal);
@@ -565,8 +545,6 @@
         this.principal = principal;
     }
 
-=======
->>>>>>> 54c5464c
     // Note that session level principal is disabled because it does not appear
     // that it is possible to do per-method execution principals because all
     // method executions share same session state. HttpContext in httpclient-4
