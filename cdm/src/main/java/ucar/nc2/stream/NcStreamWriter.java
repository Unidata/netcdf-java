/*
 * Copyright 1998-2015 John Caron and University Corporation for Atmospheric Research/Unidata
 *
 *  Portions of this software were developed by the Unidata Program at the
 *  University Corporation for Atmospheric Research.
 *
 *  Access and use of this software shall impose the following obligations
 *  and understandings on the user. The user is granted the right, without
 *  any fee or cost, to use, copy, modify, alter, enhance and distribute
 *  this software, and any derivative works thereof, and its supporting
 *  documentation for any purpose whatsoever, provided that this entire
 *  notice appears in all copies of the software, derivative works and
 *  supporting documentation.  Further, UCAR requests that the user credit
 *  UCAR/Unidata in any publications that result from the use of this
 *  software or in any product that includes this software. The names UCAR
 *  and/or Unidata, however, may not be used in any advertising or publicity
 *  to endorse or promote any products or commercial entity unless specific
 *  written permission is obtained from UCAR/Unidata. The user also
 *  understands that UCAR/Unidata is not obligated to provide the user with
 *  any support, consulting, training or assistance of any kind with regard
 *  to the use, operation and performance of this software nor to provide
 *  the user with any updates, revisions, new versions or "bug fixes."
 *
 *  THIS SOFTWARE IS PROVIDED BY UCAR/UNIDATA "AS IS" AND ANY EXPRESS OR
 *  IMPLIED WARRANTIES, INCLUDING, BUT NOT LIMITED TO, THE IMPLIED
 *  WARRANTIES OF MERCHANTABILITY AND FITNESS FOR A PARTICULAR PURPOSE ARE
 *  DISCLAIMED. IN NO EVENT SHALL UCAR/UNIDATA BE LIABLE FOR ANY SPECIAL,
 *  INDIRECT OR CONSEQUENTIAL DAMAGES OR ANY DAMAGES WHATSOEVER RESULTING
 *  FROM LOSS OF USE, DATA OR PROFITS, WHETHER IN AN ACTION OF CONTRACT,
 *  NEGLIGENCE OR OTHER TORTIOUS ACTION, ARISING OUT OF OR IN CONNECTION
 *  WITH THE ACCESS, USE OR PERFORMANCE OF THIS SOFTWARE.
 */
package ucar.nc2.stream;

import ucar.ma2.*;
import ucar.nc2.*;
import ucar.nc2.constants.CDM;

import java.io.*;
import java.nio.ByteOrder;

/**
 * Write a NetcdfFile to an OutputStream using ncstream protocol
 *
 * @author caron
 * @since Feb 7, 2009
 */
public class NcStreamWriter {
  static private long maxChunk = 1000 * 1000; // 1 MByte
  static private final int sizeToCache = 100; // when to store a variable's data in the header, ie "immediate" mode
  static private final int currentVersion = 1;

  private NetcdfFile ncfile;
  private NcStreamProto.Header header;
  private boolean show = false;

  public NcStreamWriter(NetcdfFile ncfile, String location) throws IOException {
    this.ncfile = ncfile;
    NcStreamProto.Group.Builder rootBuilder = NcStream.encodeGroup(ncfile.getRootGroup(), sizeToCache);

    NcStreamProto.Header.Builder headerBuilder = NcStreamProto.Header.newBuilder();
    headerBuilder.setLocation(location == null ? ncfile.getLocation() : location);
    if (ncfile.getTitle() != null) headerBuilder.setTitle(ncfile.getTitle());
    if (ncfile.getId() != null) headerBuilder.setId(ncfile.getId());
    headerBuilder.setRoot(rootBuilder);
    headerBuilder.setVersion(currentVersion);

    header = headerBuilder.build();
  }

  public long sendStart(OutputStream out) throws IOException {
    return writeBytes(out, NcStream.MAGIC_START);
  }

  public long sendEnd(OutputStream out) throws IOException {
    return writeBytes(out, NcStream.MAGIC_END);
  }

  public long sendHeader(OutputStream out) throws IOException {
    long size = 0;

    //// header message
    size += writeBytes(out, NcStream.MAGIC_HEADER);
    byte[] b = header.toByteArray();
    size += NcStream.writeVInt(out, b.length); // len
    if (show) System.out.println("Write Header len=" + b.length);

    // payload
    size += writeBytes(out, b);
    if (show) System.out.println(" header size=" + size);

    return size;
  }

  public long sendData(Variable v, Section section, OutputStream out, NcStreamCompression compress) throws IOException, InvalidRangeException {
    if (show) System.out.printf(" %s section=%s%n", v.getFullName(), section);

    // length of data uncompressed
    long uncompressedLength = section.computeSize();
    if ((v.getDataType() != DataType.STRING) && (v.getDataType() != DataType.OPAQUE) && !v.isVariableLength())
      uncompressedLength *= v.getElementSize(); // nelems for vdata, else nbytes

    ByteOrder bo = ByteOrder.nativeOrder(); // reader makes right
    long size = 0;
    size += writeBytes(out, NcStream.MAGIC_DATA); // magic
    NcStreamProto.Data dataProto = NcStream.encodeDataProto(v, section, compress.type, bo, (int) uncompressedLength);
    byte[] datab = dataProto.toByteArray();
    size += NcStream.writeVInt(out, datab.length); // dataProto len
    size += writeBytes(out, datab); // dataProto

    // version < 3
    if (v.getDataType() == DataType.SEQUENCE) {
      assert (v instanceof Structure);
      int count = 0;
      Structure seq = (Structure) v; // superclass for Sequence, SequenceDS
      //coverity[FB.BC_UNCONFIRMED_CAST]
      try (StructureDataIterator iter = seq.getStructureIterator(-1)) {
        while (iter.hasNext()) {
          size += writeBytes(out, NcStream.MAGIC_VDATA); // magic
          StructureData sdata = iter.next();
          ArrayStructure as = new ArrayStructureW(sdata);
          size += NcStream.encodeArrayStructure(as, bo, out);
          count++;
        }
      }
      size += writeBytes(out, NcStream.MAGIC_VEND);
      if (show) System.out.printf(" NcStreamWriter sent %d seqData bytes = %d%n", count, size);
      return size;
    }

    // version < 3
    if (v.getDataType() == DataType.STRUCTURE) {
      ArrayStructure abb = (ArrayStructure) v.read();   // read all - LOOK break this up into chunks if needed
      //coverity[FB.BC_UNCONFIRMED_CAST]
      size += NcStream.encodeArrayStructure(abb, bo, out);
      if (show) System.out.printf(" NcStreamWriter sent ArrayStructure bytes = %d%n", size);
      return size;
    }

    // Writing the size of the block is handled for us.
<<<<<<< HEAD
    DataOutputStream dos = compress.setupStream(out, (int) uncompressedLength);
    v.readToStream(section, dos);
    dos.flush();
    size += dos.size();
=======
    out = compress.setupStream(out, (int)uncompressedLength);
    size += v.readToStream(section, out);
    out.flush();
>>>>>>> 2a10ea0f
    return size;
  }

  // LOOK compression not used
  public long sendData2(Variable v, Section section, OutputStream out, NcStreamCompression compress) throws IOException, InvalidRangeException {
    if (show) System.out.printf(" %s section=%s%n", v.getFullName(), section);

    boolean isVlen = v.isVariableLength(); //  && v.getRank() > 1;
    if (isVlen)
      v.read(section);
    NcStreamDataCol encoder = new NcStreamDataCol();
    NcStreamProto.DataCol dataProto = encoder.encodeData2(v.getFullName(), isVlen, section, v.read(section));

    // LOOK trap error, write error message ??

    // dataProto.writeDelimitedTo(out);
    long size = 0;
    size += writeBytes(out, NcStream.MAGIC_DATA2); // data version 3

    byte[] datab = dataProto.toByteArray();
    size += NcStream.writeVInt(out, datab.length); // dataProto len
    size += writeBytes(out, datab); // dataProto
    return size;
  }

  private int writeBytes(OutputStream out, byte[] b) throws IOException {
    out.write(b);
    return b.length;
  }

  public long streamAll(OutputStream out) throws IOException, InvalidRangeException {
    long size = writeBytes(out, NcStream.MAGIC_START);
    size += sendHeader(out);
    if (show) System.out.printf(" data starts at= %d%n", size);

    for (Variable v : ncfile.getVariables()) {
      NcStreamCompression compress;
      Attribute compressAtt = v.findAttribute(CDM.COMPRESS);
      if (compressAtt != null && compressAtt.isString()) {
        String compType = compressAtt.getStringValue();
        if (compType.equalsIgnoreCase(CDM.COMPRESS_DEFLATE)) {
          compress = NcStreamCompression.deflate();
        } else {
          if (show) System.out.printf(" Unknown compression type %s. Defaulting to none.%n", compType);
          compress = NcStreamCompression.none();
        }
      } else {
        compress = NcStreamCompression.none();
      }

      long vsize = v.getSize() * v.getElementSize();
      //if (vsize < sizeToCache) continue; // in the header;
      if (show) System.out.printf(" var %s len=%d starts at= %d%n", v.getFullName(), vsize, size);

      if (vsize > maxChunk) {
        size += copyChunks(out, v, maxChunk, compress);
      } else {
        size += sendData(v, v.getShapeAsSection(), out, compress);
      }
    }

    size += writeBytes(out, NcStream.MAGIC_END);
    if (show) System.out.printf("total size= %d%n", size);
    return size;
  }

  private long copyChunks(OutputStream out, Variable oldVar, long maxChunkSize, NcStreamCompression compress) throws IOException {
    long maxChunkElems = maxChunkSize / oldVar.getElementSize();
    FileWriter2.ChunkingIndex index = new FileWriter2.ChunkingIndex(oldVar.getShape());
    long size = 0;
    while (index.currentElement() < index.getSize()) {
      try {
        int[] chunkOrigin = index.getCurrentCounter();
        int[] chunkShape = index.computeChunkShape(maxChunkElems);
        size += sendData(oldVar, new Section(chunkOrigin, chunkShape), out, compress);
        index.setCurrentCounter(index.currentElement() + (int) Index.computeSize(chunkShape));

      } catch (InvalidRangeException e) {
        e.printStackTrace();
        throw new IOException(e.getMessage());
      }
    }
    return size;
  }

}

<|MERGE_RESOLUTION|>--- conflicted
+++ resolved
@@ -1,237 +1,230 @@
-/*
- * Copyright 1998-2015 John Caron and University Corporation for Atmospheric Research/Unidata
- *
- *  Portions of this software were developed by the Unidata Program at the
- *  University Corporation for Atmospheric Research.
- *
- *  Access and use of this software shall impose the following obligations
- *  and understandings on the user. The user is granted the right, without
- *  any fee or cost, to use, copy, modify, alter, enhance and distribute
- *  this software, and any derivative works thereof, and its supporting
- *  documentation for any purpose whatsoever, provided that this entire
- *  notice appears in all copies of the software, derivative works and
- *  supporting documentation.  Further, UCAR requests that the user credit
- *  UCAR/Unidata in any publications that result from the use of this
- *  software or in any product that includes this software. The names UCAR
- *  and/or Unidata, however, may not be used in any advertising or publicity
- *  to endorse or promote any products or commercial entity unless specific
- *  written permission is obtained from UCAR/Unidata. The user also
- *  understands that UCAR/Unidata is not obligated to provide the user with
- *  any support, consulting, training or assistance of any kind with regard
- *  to the use, operation and performance of this software nor to provide
- *  the user with any updates, revisions, new versions or "bug fixes."
- *
- *  THIS SOFTWARE IS PROVIDED BY UCAR/UNIDATA "AS IS" AND ANY EXPRESS OR
- *  IMPLIED WARRANTIES, INCLUDING, BUT NOT LIMITED TO, THE IMPLIED
- *  WARRANTIES OF MERCHANTABILITY AND FITNESS FOR A PARTICULAR PURPOSE ARE
- *  DISCLAIMED. IN NO EVENT SHALL UCAR/UNIDATA BE LIABLE FOR ANY SPECIAL,
- *  INDIRECT OR CONSEQUENTIAL DAMAGES OR ANY DAMAGES WHATSOEVER RESULTING
- *  FROM LOSS OF USE, DATA OR PROFITS, WHETHER IN AN ACTION OF CONTRACT,
- *  NEGLIGENCE OR OTHER TORTIOUS ACTION, ARISING OUT OF OR IN CONNECTION
- *  WITH THE ACCESS, USE OR PERFORMANCE OF THIS SOFTWARE.
- */
-package ucar.nc2.stream;
-
-import ucar.ma2.*;
-import ucar.nc2.*;
-import ucar.nc2.constants.CDM;
-
-import java.io.*;
-import java.nio.ByteOrder;
-
-/**
- * Write a NetcdfFile to an OutputStream using ncstream protocol
- *
- * @author caron
- * @since Feb 7, 2009
- */
-public class NcStreamWriter {
-  static private long maxChunk = 1000 * 1000; // 1 MByte
-  static private final int sizeToCache = 100; // when to store a variable's data in the header, ie "immediate" mode
-  static private final int currentVersion = 1;
-
-  private NetcdfFile ncfile;
-  private NcStreamProto.Header header;
-  private boolean show = false;
-
-  public NcStreamWriter(NetcdfFile ncfile, String location) throws IOException {
-    this.ncfile = ncfile;
-    NcStreamProto.Group.Builder rootBuilder = NcStream.encodeGroup(ncfile.getRootGroup(), sizeToCache);
-
-    NcStreamProto.Header.Builder headerBuilder = NcStreamProto.Header.newBuilder();
-    headerBuilder.setLocation(location == null ? ncfile.getLocation() : location);
-    if (ncfile.getTitle() != null) headerBuilder.setTitle(ncfile.getTitle());
-    if (ncfile.getId() != null) headerBuilder.setId(ncfile.getId());
-    headerBuilder.setRoot(rootBuilder);
-    headerBuilder.setVersion(currentVersion);
-
-    header = headerBuilder.build();
-  }
-
-  public long sendStart(OutputStream out) throws IOException {
-    return writeBytes(out, NcStream.MAGIC_START);
-  }
-
-  public long sendEnd(OutputStream out) throws IOException {
-    return writeBytes(out, NcStream.MAGIC_END);
-  }
-
-  public long sendHeader(OutputStream out) throws IOException {
-    long size = 0;
-
-    //// header message
-    size += writeBytes(out, NcStream.MAGIC_HEADER);
-    byte[] b = header.toByteArray();
-    size += NcStream.writeVInt(out, b.length); // len
-    if (show) System.out.println("Write Header len=" + b.length);
-
-    // payload
-    size += writeBytes(out, b);
-    if (show) System.out.println(" header size=" + size);
-
-    return size;
-  }
-
-  public long sendData(Variable v, Section section, OutputStream out, NcStreamCompression compress) throws IOException, InvalidRangeException {
-    if (show) System.out.printf(" %s section=%s%n", v.getFullName(), section);
-
-    // length of data uncompressed
-    long uncompressedLength = section.computeSize();
-    if ((v.getDataType() != DataType.STRING) && (v.getDataType() != DataType.OPAQUE) && !v.isVariableLength())
-      uncompressedLength *= v.getElementSize(); // nelems for vdata, else nbytes
-
-    ByteOrder bo = ByteOrder.nativeOrder(); // reader makes right
-    long size = 0;
-    size += writeBytes(out, NcStream.MAGIC_DATA); // magic
-    NcStreamProto.Data dataProto = NcStream.encodeDataProto(v, section, compress.type, bo, (int) uncompressedLength);
-    byte[] datab = dataProto.toByteArray();
-    size += NcStream.writeVInt(out, datab.length); // dataProto len
-    size += writeBytes(out, datab); // dataProto
-
-    // version < 3
-    if (v.getDataType() == DataType.SEQUENCE) {
-      assert (v instanceof Structure);
-      int count = 0;
-      Structure seq = (Structure) v; // superclass for Sequence, SequenceDS
-      //coverity[FB.BC_UNCONFIRMED_CAST]
-      try (StructureDataIterator iter = seq.getStructureIterator(-1)) {
-        while (iter.hasNext()) {
-          size += writeBytes(out, NcStream.MAGIC_VDATA); // magic
-          StructureData sdata = iter.next();
-          ArrayStructure as = new ArrayStructureW(sdata);
-          size += NcStream.encodeArrayStructure(as, bo, out);
-          count++;
-        }
-      }
-      size += writeBytes(out, NcStream.MAGIC_VEND);
-      if (show) System.out.printf(" NcStreamWriter sent %d seqData bytes = %d%n", count, size);
-      return size;
-    }
-
-    // version < 3
-    if (v.getDataType() == DataType.STRUCTURE) {
-      ArrayStructure abb = (ArrayStructure) v.read();   // read all - LOOK break this up into chunks if needed
-      //coverity[FB.BC_UNCONFIRMED_CAST]
-      size += NcStream.encodeArrayStructure(abb, bo, out);
-      if (show) System.out.printf(" NcStreamWriter sent ArrayStructure bytes = %d%n", size);
-      return size;
-    }
-
-    // Writing the size of the block is handled for us.
-<<<<<<< HEAD
-    DataOutputStream dos = compress.setupStream(out, (int) uncompressedLength);
-    v.readToStream(section, dos);
-    dos.flush();
-    size += dos.size();
-=======
-    out = compress.setupStream(out, (int)uncompressedLength);
-    size += v.readToStream(section, out);
-    out.flush();
->>>>>>> 2a10ea0f
-    return size;
-  }
-
-  // LOOK compression not used
-  public long sendData2(Variable v, Section section, OutputStream out, NcStreamCompression compress) throws IOException, InvalidRangeException {
-    if (show) System.out.printf(" %s section=%s%n", v.getFullName(), section);
-
-    boolean isVlen = v.isVariableLength(); //  && v.getRank() > 1;
-    if (isVlen)
-      v.read(section);
-    NcStreamDataCol encoder = new NcStreamDataCol();
-    NcStreamProto.DataCol dataProto = encoder.encodeData2(v.getFullName(), isVlen, section, v.read(section));
-
-    // LOOK trap error, write error message ??
-
-    // dataProto.writeDelimitedTo(out);
-    long size = 0;
-    size += writeBytes(out, NcStream.MAGIC_DATA2); // data version 3
-
-    byte[] datab = dataProto.toByteArray();
-    size += NcStream.writeVInt(out, datab.length); // dataProto len
-    size += writeBytes(out, datab); // dataProto
-    return size;
-  }
-
-  private int writeBytes(OutputStream out, byte[] b) throws IOException {
-    out.write(b);
-    return b.length;
-  }
-
-  public long streamAll(OutputStream out) throws IOException, InvalidRangeException {
-    long size = writeBytes(out, NcStream.MAGIC_START);
-    size += sendHeader(out);
-    if (show) System.out.printf(" data starts at= %d%n", size);
-
-    for (Variable v : ncfile.getVariables()) {
-      NcStreamCompression compress;
-      Attribute compressAtt = v.findAttribute(CDM.COMPRESS);
-      if (compressAtt != null && compressAtt.isString()) {
-        String compType = compressAtt.getStringValue();
-        if (compType.equalsIgnoreCase(CDM.COMPRESS_DEFLATE)) {
-          compress = NcStreamCompression.deflate();
-        } else {
-          if (show) System.out.printf(" Unknown compression type %s. Defaulting to none.%n", compType);
-          compress = NcStreamCompression.none();
-        }
-      } else {
-        compress = NcStreamCompression.none();
-      }
-
-      long vsize = v.getSize() * v.getElementSize();
-      //if (vsize < sizeToCache) continue; // in the header;
-      if (show) System.out.printf(" var %s len=%d starts at= %d%n", v.getFullName(), vsize, size);
-
-      if (vsize > maxChunk) {
-        size += copyChunks(out, v, maxChunk, compress);
-      } else {
-        size += sendData(v, v.getShapeAsSection(), out, compress);
-      }
-    }
-
-    size += writeBytes(out, NcStream.MAGIC_END);
-    if (show) System.out.printf("total size= %d%n", size);
-    return size;
-  }
-
-  private long copyChunks(OutputStream out, Variable oldVar, long maxChunkSize, NcStreamCompression compress) throws IOException {
-    long maxChunkElems = maxChunkSize / oldVar.getElementSize();
-    FileWriter2.ChunkingIndex index = new FileWriter2.ChunkingIndex(oldVar.getShape());
-    long size = 0;
-    while (index.currentElement() < index.getSize()) {
-      try {
-        int[] chunkOrigin = index.getCurrentCounter();
-        int[] chunkShape = index.computeChunkShape(maxChunkElems);
-        size += sendData(oldVar, new Section(chunkOrigin, chunkShape), out, compress);
-        index.setCurrentCounter(index.currentElement() + (int) Index.computeSize(chunkShape));
-
-      } catch (InvalidRangeException e) {
-        e.printStackTrace();
-        throw new IOException(e.getMessage());
-      }
-    }
-    return size;
-  }
-
-}
-
+/*
+ * Copyright 1998-2015 John Caron and University Corporation for Atmospheric Research/Unidata
+ *
+ *  Portions of this software were developed by the Unidata Program at the
+ *  University Corporation for Atmospheric Research.
+ *
+ *  Access and use of this software shall impose the following obligations
+ *  and understandings on the user. The user is granted the right, without
+ *  any fee or cost, to use, copy, modify, alter, enhance and distribute
+ *  this software, and any derivative works thereof, and its supporting
+ *  documentation for any purpose whatsoever, provided that this entire
+ *  notice appears in all copies of the software, derivative works and
+ *  supporting documentation.  Further, UCAR requests that the user credit
+ *  UCAR/Unidata in any publications that result from the use of this
+ *  software or in any product that includes this software. The names UCAR
+ *  and/or Unidata, however, may not be used in any advertising or publicity
+ *  to endorse or promote any products or commercial entity unless specific
+ *  written permission is obtained from UCAR/Unidata. The user also
+ *  understands that UCAR/Unidata is not obligated to provide the user with
+ *  any support, consulting, training or assistance of any kind with regard
+ *  to the use, operation and performance of this software nor to provide
+ *  the user with any updates, revisions, new versions or "bug fixes."
+ *
+ *  THIS SOFTWARE IS PROVIDED BY UCAR/UNIDATA "AS IS" AND ANY EXPRESS OR
+ *  IMPLIED WARRANTIES, INCLUDING, BUT NOT LIMITED TO, THE IMPLIED
+ *  WARRANTIES OF MERCHANTABILITY AND FITNESS FOR A PARTICULAR PURPOSE ARE
+ *  DISCLAIMED. IN NO EVENT SHALL UCAR/UNIDATA BE LIABLE FOR ANY SPECIAL,
+ *  INDIRECT OR CONSEQUENTIAL DAMAGES OR ANY DAMAGES WHATSOEVER RESULTING
+ *  FROM LOSS OF USE, DATA OR PROFITS, WHETHER IN AN ACTION OF CONTRACT,
+ *  NEGLIGENCE OR OTHER TORTIOUS ACTION, ARISING OUT OF OR IN CONNECTION
+ *  WITH THE ACCESS, USE OR PERFORMANCE OF THIS SOFTWARE.
+ */
+package ucar.nc2.stream;
+
+import ucar.ma2.*;
+import ucar.nc2.*;
+import ucar.nc2.constants.CDM;
+
+import java.io.*;
+import java.nio.ByteOrder;
+
+/**
+ * Write a NetcdfFile to an OutputStream using ncstream protocol
+ *
+ * @author caron
+ * @since Feb 7, 2009
+ */
+public class NcStreamWriter {
+  static private long maxChunk = 1000 * 1000; // 1 MByte
+  static private final int sizeToCache = 100; // when to store a variable's data in the header, ie "immediate" mode
+  static private final int currentVersion = 1;
+
+  private NetcdfFile ncfile;
+  private NcStreamProto.Header header;
+  private boolean show = false;
+
+  public NcStreamWriter(NetcdfFile ncfile, String location) throws IOException {
+    this.ncfile = ncfile;
+    NcStreamProto.Group.Builder rootBuilder = NcStream.encodeGroup(ncfile.getRootGroup(), sizeToCache);
+
+    NcStreamProto.Header.Builder headerBuilder = NcStreamProto.Header.newBuilder();
+    headerBuilder.setLocation(location == null ? ncfile.getLocation() : location);
+    if (ncfile.getTitle() != null) headerBuilder.setTitle(ncfile.getTitle());
+    if (ncfile.getId() != null) headerBuilder.setId(ncfile.getId());
+    headerBuilder.setRoot(rootBuilder);
+    headerBuilder.setVersion(currentVersion);
+
+    header = headerBuilder.build();
+  }
+
+  public long sendStart(OutputStream out) throws IOException {
+    return writeBytes(out, NcStream.MAGIC_START);
+  }
+
+  public long sendEnd(OutputStream out) throws IOException {
+    return writeBytes(out, NcStream.MAGIC_END);
+  }
+
+  public long sendHeader(OutputStream out) throws IOException {
+    long size = 0;
+
+    //// header message
+    size += writeBytes(out, NcStream.MAGIC_HEADER);
+    byte[] b = header.toByteArray();
+    size += NcStream.writeVInt(out, b.length); // len
+    if (show) System.out.println("Write Header len=" + b.length);
+
+    // payload
+    size += writeBytes(out, b);
+    if (show) System.out.println(" header size=" + size);
+
+    return size;
+  }
+
+  public long sendData(Variable v, Section section, OutputStream out, NcStreamCompression compress) throws IOException, InvalidRangeException {
+    if (show) System.out.printf(" %s section=%s%n", v.getFullName(), section);
+
+    // length of data uncompressed
+    long uncompressedLength = section.computeSize();
+    if ((v.getDataType() != DataType.STRING) && (v.getDataType() != DataType.OPAQUE) && !v.isVariableLength())
+      uncompressedLength *= v.getElementSize(); // nelems for vdata, else nbytes
+
+    ByteOrder bo = ByteOrder.nativeOrder(); // reader makes right
+    long size = 0;
+    size += writeBytes(out, NcStream.MAGIC_DATA); // magic
+    NcStreamProto.Data dataProto = NcStream.encodeDataProto(v, section, compress.type, bo, (int) uncompressedLength);
+    byte[] datab = dataProto.toByteArray();
+    size += NcStream.writeVInt(out, datab.length); // dataProto len
+    size += writeBytes(out, datab); // dataProto
+
+    // version < 3
+    if (v.getDataType() == DataType.SEQUENCE) {
+      assert (v instanceof Structure);
+      int count = 0;
+      Structure seq = (Structure) v; // superclass for Sequence, SequenceDS
+      //coverity[FB.BC_UNCONFIRMED_CAST]
+      try (StructureDataIterator iter = seq.getStructureIterator(-1)) {
+        while (iter.hasNext()) {
+          size += writeBytes(out, NcStream.MAGIC_VDATA); // magic
+          StructureData sdata = iter.next();
+          ArrayStructure as = new ArrayStructureW(sdata);
+          size += NcStream.encodeArrayStructure(as, bo, out);
+          count++;
+        }
+      }
+      size += writeBytes(out, NcStream.MAGIC_VEND);
+      if (show) System.out.printf(" NcStreamWriter sent %d seqData bytes = %d%n", count, size);
+      return size;
+    }
+
+    // version < 3
+    if (v.getDataType() == DataType.STRUCTURE) {
+      ArrayStructure abb = (ArrayStructure) v.read();   // read all - LOOK break this up into chunks if needed
+      //coverity[FB.BC_UNCONFIRMED_CAST]
+      size += NcStream.encodeArrayStructure(abb, bo, out);
+      if (show) System.out.printf(" NcStreamWriter sent ArrayStructure bytes = %d%n", size);
+      return size;
+    }
+
+    // Writing the size of the block is handled for us.
+    out = compress.setupStream(out, (int)uncompressedLength);
+    size += v.readToStream(section, out);
+    out.flush();
+    return size;
+  }
+
+  // LOOK compression not used
+  public long sendData2(Variable v, Section section, OutputStream out, NcStreamCompression compress) throws IOException, InvalidRangeException {
+    if (show) System.out.printf(" %s section=%s%n", v.getFullName(), section);
+
+    boolean isVlen = v.isVariableLength(); //  && v.getRank() > 1;
+    if (isVlen)
+      v.read(section);
+    NcStreamDataCol encoder = new NcStreamDataCol();
+    NcStreamProto.DataCol dataProto = encoder.encodeData2(v.getFullName(), isVlen, section, v.read(section));
+
+    // LOOK trap error, write error message ??
+
+    // dataProto.writeDelimitedTo(out);
+    long size = 0;
+    size += writeBytes(out, NcStream.MAGIC_DATA2); // data version 3
+
+    byte[] datab = dataProto.toByteArray();
+    size += NcStream.writeVInt(out, datab.length); // dataProto len
+    size += writeBytes(out, datab); // dataProto
+    return size;
+  }
+
+  private int writeBytes(OutputStream out, byte[] b) throws IOException {
+    out.write(b);
+    return b.length;
+  }
+
+  public long streamAll(OutputStream out) throws IOException, InvalidRangeException {
+    long size = writeBytes(out, NcStream.MAGIC_START);
+    size += sendHeader(out);
+    if (show) System.out.printf(" data starts at= %d%n", size);
+
+    for (Variable v : ncfile.getVariables()) {
+      NcStreamCompression compress;
+      Attribute compressAtt = v.findAttribute(CDM.COMPRESS);
+      if (compressAtt != null && compressAtt.isString()) {
+        String compType = compressAtt.getStringValue();
+        if (compType.equalsIgnoreCase(CDM.COMPRESS_DEFLATE)) {
+          compress = NcStreamCompression.deflate();
+        } else {
+          if (show) System.out.printf(" Unknown compression type %s. Defaulting to none.%n", compType);
+          compress = NcStreamCompression.none();
+        }
+      } else {
+        compress = NcStreamCompression.none();
+      }
+
+      long vsize = v.getSize() * v.getElementSize();
+      //if (vsize < sizeToCache) continue; // in the header;
+      if (show) System.out.printf(" var %s len=%d starts at= %d%n", v.getFullName(), vsize, size);
+
+      if (vsize > maxChunk) {
+        size += copyChunks(out, v, maxChunk, compress);
+      } else {
+        size += sendData(v, v.getShapeAsSection(), out, compress);
+      }
+    }
+
+    size += writeBytes(out, NcStream.MAGIC_END);
+    if (show) System.out.printf("total size= %d%n", size);
+    return size;
+  }
+
+  private long copyChunks(OutputStream out, Variable oldVar, long maxChunkSize, NcStreamCompression compress) throws IOException {
+    long maxChunkElems = maxChunkSize / oldVar.getElementSize();
+    FileWriter2.ChunkingIndex index = new FileWriter2.ChunkingIndex(oldVar.getShape());
+    long size = 0;
+    while (index.currentElement() < index.getSize()) {
+      try {
+        int[] chunkOrigin = index.getCurrentCounter();
+        int[] chunkShape = index.computeChunkShape(maxChunkElems);
+        size += sendData(oldVar, new Section(chunkOrigin, chunkShape), out, compress);
+        index.setCurrentCounter(index.currentElement() + (int) Index.computeSize(chunkShape));
+
+      } catch (InvalidRangeException e) {
+        e.printStackTrace();
+        throw new IOException(e.getMessage());
+      }
+    }
+    return size;
+  }
+
+}
+