/*
<<<<<<< HEAD
 * Copyright 1998-2015 John Caron and University Corporation for Atmospheric Research/Unidata
 *
 *  Portions of this software were developed by the Unidata Program at the
 *  University Corporation for Atmospheric Research.
 *
 *  Access and use of this software shall impose the following obligations
 *  and understandings on the user. The user is granted the right, without
 *  any fee or cost, to use, copy, modify, alter, enhance and distribute
 *  this software, and any derivative works thereof, and its supporting
 *  documentation for any purpose whatsoever, provided that this entire
 *  notice appears in all copies of the software, derivative works and
 *  supporting documentation.  Further, UCAR requests that the user credit
 *  UCAR/Unidata in any publications that result from the use of this
 *  software or in any product that includes this software. The names UCAR
 *  and/or Unidata, however, may not be used in any advertising or publicity
 *  to endorse or promote any products or commercial entity unless specific
 *  written permission is obtained from UCAR/Unidata. The user also
 *  understands that UCAR/Unidata is not obligated to provide the user with
 *  any support, consulting, training or assistance of any kind with regard
 *  to the use, operation and performance of this software nor to provide
 *  the user with any updates, revisions, new versions or "bug fixes."
 *
 *  THIS SOFTWARE IS PROVIDED BY UCAR/UNIDATA "AS IS" AND ANY EXPRESS OR
 *  IMPLIED WARRANTIES, INCLUDING, BUT NOT LIMITED TO, THE IMPLIED
 *  WARRANTIES OF MERCHANTABILITY AND FITNESS FOR A PARTICULAR PURPOSE ARE
 *  DISCLAIMED. IN NO EVENT SHALL UCAR/UNIDATA BE LIABLE FOR ANY SPECIAL,
 *  INDIRECT OR CONSEQUENTIAL DAMAGES OR ANY DAMAGES WHATSOEVER RESULTING
 *  FROM LOSS OF USE, DATA OR PROFITS, WHETHER IN AN ACTION OF CONTRACT,
 *  NEGLIGENCE OR OTHER TORTIOUS ACTION, ARISING OUT OF OR IN CONNECTION
 *  WITH THE ACCESS, USE OR PERFORMANCE OF THIS SOFTWARE.
 */
=======
 * (c) 1998-2016 University Corporation for Atmospheric Research/Unidata
 */

>>>>>>> b8de12a5
package thredds.server.ncss.view.dsg.station;

import java.io.IOException;
import java.io.OutputStream;
import java.io.OutputStreamWriter;
import java.io.PrintWriter;
import org.springframework.http.HttpHeaders;

import thredds.server.ncss.exception.NcssException;
import thredds.util.ContentType;
import thredds.util.TdsPathUtils;
import ucar.ma2.Array;
import ucar.nc2.VariableSimpleIF;
import ucar.nc2.constants.CDM;
import ucar.nc2.ft.FeatureDatasetPoint;
import ucar.nc2.ft.point.StationPointFeature;
import ucar.nc2.ft2.coverage.SubsetParams;
import ucar.nc2.time.CalendarDateFormatter;
import ucar.unidata.geoloc.Station;
import ucar.unidata.util.Format;

/**
 * Created by cwardgar on 2014-05-24.
 */
public class StationSubsetWriterCSV extends AbstractStationSubsetWriter {
    final protected PrintWriter writer;

    public StationSubsetWriterCSV(FeatureDatasetPoint fdPoint, SubsetParams ncssParams, OutputStream out)
            throws NcssException, IOException {
        super(fdPoint, ncssParams);
        this.writer = new PrintWriter(new OutputStreamWriter(out, CDM.utf8Charset));
    }

    @Override
    public HttpHeaders getHttpHeaders(String datasetPath, boolean isStream) {
        HttpHeaders httpHeaders = new HttpHeaders();

        if (!isStream) {
            httpHeaders.set("Content-Location", datasetPath);
            String fileName = TdsPathUtils.getFileNameForResponse(datasetPath, ".csv");
            httpHeaders.set("Content-Disposition", "attachment; filename=\"" + fileName + "\"");
            httpHeaders.add(ContentType.HEADER, ContentType.csv.getContentHeader());
        } else {
            // The problem is that the browser won't display text/csv inline.
            httpHeaders.add(ContentType.HEADER, ContentType.text.getContentHeader());
        }

        return httpHeaders;
    }

    @Override
    protected void writeHeader(StationPointFeature stationPointFeat) throws IOException {
        writer.print("time,station,latitude[unit=\"degrees_north\"],longitude[unit=\"degrees_east\"]");
        for (VariableSimpleIF wantedVar : wantedVariables) {
            writer.print(",");
            writer.print(wantedVar.getShortName());
            if (wantedVar.getUnitsString() != null)
                writer.print("[unit=\"" + wantedVar.getUnitsString() + "\"]");
        }
        writer.println();
    }

    @Override
    protected void writeStationPointFeature(StationPointFeature stationPointFeat) throws IOException {
        Station station = stationPointFeat.getStation();

        writer.print(CalendarDateFormatter.toDateTimeStringISO(stationPointFeat.getObservationTimeAsCalendarDate()));
        writer.print(',');
        writer.print(station.getName());
        writer.print(',');
        writer.print(Format.dfrac(station.getLatitude(), 3));
        writer.print(',');
        writer.print(Format.dfrac(station.getLongitude(), 3));

        for (VariableSimpleIF wantedVar : wantedVariables) {
            writer.print(',');
            Array dataArray = stationPointFeat.getDataAll().getArray(wantedVar.getShortName());
            writer.print(dataArray.toString().trim());
        }
        writer.println();
    }

    @Override
    protected void writeFooter() throws IOException {
        writer.flush();
    }
}<|MERGE_RESOLUTION|>--- conflicted
+++ resolved
@@ -1,41 +1,7 @@
 /*
-<<<<<<< HEAD
- * Copyright 1998-2015 John Caron and University Corporation for Atmospheric Research/Unidata
- *
- *  Portions of this software were developed by the Unidata Program at the
- *  University Corporation for Atmospheric Research.
- *
- *  Access and use of this software shall impose the following obligations
- *  and understandings on the user. The user is granted the right, without
- *  any fee or cost, to use, copy, modify, alter, enhance and distribute
- *  this software, and any derivative works thereof, and its supporting
- *  documentation for any purpose whatsoever, provided that this entire
- *  notice appears in all copies of the software, derivative works and
- *  supporting documentation.  Further, UCAR requests that the user credit
- *  UCAR/Unidata in any publications that result from the use of this
- *  software or in any product that includes this software. The names UCAR
- *  and/or Unidata, however, may not be used in any advertising or publicity
- *  to endorse or promote any products or commercial entity unless specific
- *  written permission is obtained from UCAR/Unidata. The user also
- *  understands that UCAR/Unidata is not obligated to provide the user with
- *  any support, consulting, training or assistance of any kind with regard
- *  to the use, operation and performance of this software nor to provide
- *  the user with any updates, revisions, new versions or "bug fixes."
- *
- *  THIS SOFTWARE IS PROVIDED BY UCAR/UNIDATA "AS IS" AND ANY EXPRESS OR
- *  IMPLIED WARRANTIES, INCLUDING, BUT NOT LIMITED TO, THE IMPLIED
- *  WARRANTIES OF MERCHANTABILITY AND FITNESS FOR A PARTICULAR PURPOSE ARE
- *  DISCLAIMED. IN NO EVENT SHALL UCAR/UNIDATA BE LIABLE FOR ANY SPECIAL,
- *  INDIRECT OR CONSEQUENTIAL DAMAGES OR ANY DAMAGES WHATSOEVER RESULTING
- *  FROM LOSS OF USE, DATA OR PROFITS, WHETHER IN AN ACTION OF CONTRACT,
- *  NEGLIGENCE OR OTHER TORTIOUS ACTION, ARISING OUT OF OR IN CONNECTION
- *  WITH THE ACCESS, USE OR PERFORMANCE OF THIS SOFTWARE.
- */
-=======
  * (c) 1998-2016 University Corporation for Atmospheric Research/Unidata
  */
 
->>>>>>> b8de12a5
 package thredds.server.ncss.view.dsg.station;
 
 import java.io.IOException;
