--- conflicted
+++ resolved
@@ -1,14 +1,10 @@
-<<<<<<< HEAD
+import edu.ucar.build.ui.ToolsUiJnlpBaseTask
 import com.google.common.collect.Iterables
-=======
->>>>>>> 86c09a39
-import edu.ucar.build.ui.ToolsUiJnlpBaseTask
 
 description = "The THREDDS Data Server (TDS) is a web server that provides catalog and data access services for " +
               "scientific data using OPeNDAP, OGC WCS and WMS, HTTP, and other remote-data-access protocols."
 ext.title = "THREDDS Data Server (TDS)"
 ext.url = "https://www.unidata.ucar.edu/software/thredds/current/tds/TDS.html"
-<<<<<<< HEAD
 
 apply from: "$rootDir/gradle/any/dependencies.gradle"
 apply from: "$rootDir/gradle/any/java.gradle"
@@ -17,8 +13,6 @@
 apply from: "$rootDir/gradle/any/archiving.gradle"
 apply from: "$rootDir/gradle/any/publishing.gradle"
 apply from: "$rootDir/gradle/any/gretty.gradle"
-=======
->>>>>>> 86c09a39
 
 apply plugin: 'war'
 
@@ -68,18 +62,6 @@
     compile libraries["spring-web"]
     compile libraries["spring-webmvc"]
 
-<<<<<<< HEAD
-    // Spring security
-    runtime libraries["spring-security-core"]
-    runtime libraries["spring-security-config"]
-    runtime libraries["spring-security-web"]
-
-=======
-    runtime libraries["threddsIso"]
-    runtime libraries["ncsos"]
-    compile libraries["ncwms"]
-    compile libraries["geoapi-pending"]
->>>>>>> 86c09a39
     compile libraries["oro"]
 
     // Needed for XPath operations in mock tests
@@ -131,25 +113,13 @@
 task toolsUiJnlpBase(type: ToolsUiJnlpBaseTask) {
     codebase = uiProject.webstartCodebase
     applicationArgument = '{catalog}#{dataset}'
-<<<<<<< HEAD
-     outputFile = file("$buildDir/webstart/ToolsUI.jnlp")
-    
-=======
     outputFile = file("$buildDir/webstart/ToolsUI.jnlp")
->>>>>>> 86c09a39
 }
 
 processTestResources {
     from "src/main/webapp"
     from "src/main/webapp/WEB-INF/classes"
-<<<<<<< HEAD
-
-    // Tests expect for test resources to be copied to the same directory as the test classes.
-    destinationDir = compileTestJava.destinationDir
-
-=======
     
->>>>>>> 86c09a39
     // Creates an inferred task dependency on toolsUiJnlpBase.
     // See https://docs.gradle.org/current/userguide/more_about_tasks.html#sec:task_input_output_side_effects
     // This file is needed by ViewControllerTest.testLaunchViewerToolsUIVRequest().
