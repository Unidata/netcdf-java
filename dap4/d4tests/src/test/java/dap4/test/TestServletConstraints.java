--- conflicted
+++ resolved
@@ -142,27 +142,10 @@
 
     public TestServletConstraints()
     {
-<<<<<<< HEAD
-        this("TestServletConstraints");
-    }
-
-    public TestServletConstraints(String name)
-    {
-        this(name, null);
-    }
-
-    public TestServletConstraints(String name, String[] argv)
-    {
-        super(name);
-        ConstraintTest.setRoots(canonjoin(getResourceDir(),TESTINPUTDIR),
-                canonjoin(getResourceDir(),BASELINEDIR),
-                canonjoin(getResourceDir(),GENERATEDIR));
-=======
         super("TestServletConstraints");
         ConstraintTest.setRoots(canonjoin(getResourceDir(), TESTINPUTDIR),
                 canonjoin(getResourceDir(), BASELINEDIR),
                 canonjoin(getResourceDir(), GENERATEDIR));
->>>>>>> 436bf56a
         defineAllTestcases();
         chooseTestcases();
     }
