--- conflicted
+++ resolved
@@ -148,20 +148,12 @@
                 String[] pair = param.split("[=]");
                 String name = Escape.urlDecode(pair[0]);
                 name = name.toLowerCase(); // for consistent lookup
-<<<<<<< HEAD
-                String value = pair.getValue();
-                if(value == null) value = "";
-                value = Escape.urlDecode(value);
-                this.fields.put(name, value);
-                this.query += name + "=" + value;
-=======
                 String value = "";
                 if(pair.length > 1) {
                     value = Escape.urlDecode(pair[1]);
                     this.fields.put(name, value);
                     this.query += name + "=" + value;
                 }
->>>>>>> 3955e3cb
             }
         }
 
