--- conflicted
+++ resolved
@@ -317,14 +317,13 @@
                     is = new BufferedInputStream(new GZIPInputStream(is), 1000);
                 }
 
-<<<<<<< HEAD
+                command.process(is);
+            }
+            command.process(is);
+
         } catch (IOException | DAP2Exception e) {
           throw e;
 
-=======
-                command.process(is);
-            }
->>>>>>> 1e5cb6d8
         } catch (Exception e) {
             Util.check(e);
             //e.printStackTrace();
