--- conflicted
+++ resolved
@@ -1,338 +1,324 @@
-<?xml version="1.0" encoding="UTF-8"?>
-<module relativePaths="true" type="JAVA_MODULE" version="4">
-  <component name="NewModuleRootManager" inherit-compiler-output="false">
-    <output url="file://$MODULE_DIR$/../../cdm/target/classes" />
-    <output-test url="file://$MODULE_DIR$/../../cdm/target/test/classes" />
-    <exclude-output />
-    <content url="file://$MODULE_DIR$/../../cdm">
-      <sourceFolder url="file://$MODULE_DIR$/../../cdm/src/main/java" isTestSource="false" />
-      <sourceFolder url="file://$MODULE_DIR$/../../cdm/src/test/java" isTestSource="true" />
-      <sourceFolder url="file://$MODULE_DIR$/../../cdm/src/timing/java" isTestSource="true" />
-      <excludeFolder url="file://$MODULE_DIR$/../../cdm/target" />
-    </content>
-<<<<<<< HEAD
-    <orderEntry type="inheritedJdk" />
-=======
->>>>>>> d64b8e7a
-    <orderEntry type="sourceFolder" forTests="false" />
-    <orderEntry type="module-library" exported="">
-      <library>
-        <CLASSES>
-          <root url="file://$MODULE_DIR$/../../cdm/src/main/resources" />
-        </CLASSES>
-        <JAVADOC />
-        <SOURCES />
-      </library>
-    </orderEntry>
-<<<<<<< HEAD
-=======
-    <orderEntry type="inheritedJdk" />
->>>>>>> d64b8e7a
-    <orderEntry type="library" exported="" name="ehcache" level="project" />
-    <orderEntry type="module" module-name="common" exported="" />
-    <orderEntry type="module" module-name="bufr" />
-    <orderEntry type="module" module-name="grib" />
-<<<<<<< HEAD
-=======
-    <orderEntry type="module" module-name="opendap" />
->>>>>>> d64b8e7a
-    <orderEntry type="module" module-name="visad" />
-    <orderEntry type="module-library" exported="">
-      <library>
-        <CLASSES>
-          <root url="jar://$MODULE_DIR$/../../lib/external/commons-logging-1.1.jar!/" />
-        </CLASSES>
-        <JAVADOC />
-        <SOURCES />
-      </library>
-    </orderEntry>
-    <orderEntry type="module-library" exported="">
-      <library>
-        <CLASSES>
-          <root url="jar://$MODULE_DIR$/../../lib/external/commons-codec-1.3.jar!/" />
-        </CLASSES>
-        <JAVADOC />
-        <SOURCES />
-      </library>
-    </orderEntry>
-    <orderEntry type="module-library" exported="">
-      <library>
-        <CLASSES>
-          <root url="jar://$MODULE_DIR$/../../lib/external/commons-httpclient-3.1.jar!/" />
-        </CLASSES>
-        <JAVADOC />
-        <SOURCES />
-      </library>
-    </orderEntry>
-    <orderEntry type="module-library" exported="">
-      <library>
-        <CLASSES>
-          <root url="jar://$MODULE_DIR$/../../lib/external/je-4.0.71.jar!/" />
-        </CLASSES>
-        <JAVADOC />
-        <SOURCES />
-      </library>
-    </orderEntry>
-    <orderEntry type="module-library" exported="">
-      <library>
-        <CLASSES>
-          <root url="jar://$MODULE_DIR$/../../lib/external/jdom.jar!/" />
-        </CLASSES>
-        <JAVADOC />
-        <SOURCES />
-      </library>
-    </orderEntry>
-    <orderEntry type="module-library" exported="">
-      <library>
-        <CLASSES>
-          <root url="jar://$MODULE_DIR$/../../lib/external/jna.jar!/" />
-        </CLASSES>
-        <JAVADOC />
-        <SOURCES />
-      </library>
-    </orderEntry>
-    <orderEntry type="module-library" exported="">
-      <library>
-        <CLASSES>
-          <root url="jar://$MODULE_DIR$/../../lib/external/joda-time-2.0.jar!/" />
-        </CLASSES>
-        <JAVADOC />
-        <SOURCES />
-      </library>
-    </orderEntry>
-    <orderEntry type="module-library" exported="">
-      <library>
-        <CLASSES>
-          <root url="jar://$MODULE_DIR$/../../lib/external/quartz-1.7.3.jar!/" />
-        </CLASSES>
-        <JAVADOC />
-        <SOURCES />
-      </library>
-    </orderEntry>
-    <orderEntry type="module-library" exported="">
-      <library>
-        <CLASSES>
-          <root url="jar://$MODULE_DIR$/../../lib/external/protobuf-java-2.4.0a.jar!/" />
-        </CLASSES>
-        <JAVADOC />
-        <SOURCES />
-      </library>
-    </orderEntry>
-    <orderEntry type="module-library">
-      <library>
-        <CLASSES>
-          <root url="jar://$MODULE_DIR$/../../lib/external/junit-4.5.jar!/" />
-        </CLASSES>
-        <JAVADOC />
-        <SOURCES />
-      </library>
-    </orderEntry>
-    <orderEntry type="module-library">
-      <library>
-        <CLASSES>
-          <root url="jar://$MODULE_DIR$/../../lib/external/easymock-2.5.2.jar!/" />
-        </CLASSES>
-        <JAVADOC />
-        <SOURCES />
-      </library>
-    </orderEntry>
-    <orderEntry type="module-library" exported="">
-      <library>
-        <CLASSES>
-          <root url="jar://$MODULE_DIR$/../../lib/external/slf4j-api-1.6.1.jar!/" />
-        </CLASSES>
-        <JAVADOC />
-        <SOURCES />
-      </library>
-    </orderEntry>
-<<<<<<< HEAD
-    <orderEntry type="module" module-name="opendap" />
-=======
->>>>>>> d64b8e7a
-  </component>
-  <component name="org.twodividedbyzero.idea.findbugs">
-    <option name="_basePreferences">
-      <map>
-        <entry key="property.analysisEffortLevel" value="default" />
-        <entry key="property.analyzeAfterCompile" value="false" />
-        <entry key="property.minPriorityToReport" value="Medium" />
-        <entry key="property.runAnalysisInBackground" value="false" />
-        <entry key="property.showHiddenDetectors" value="false" />
-        <entry key="property.toolWindowToFront" value="true" />
-      </map>
-    </option>
-    <option name="_detectors">
-      <map>
-        <entry key="AppendingToAnObjectOutputStream" value="true" />
-        <entry key="BCPMethodReturnCheck" value="false" />
-        <entry key="BadAppletConstructor" value="false" />
-        <entry key="BadResultSetAccess" value="true" />
-        <entry key="BadSyntaxForRegularExpression" value="true" />
-        <entry key="BadUseOfReturnValue" value="true" />
-        <entry key="BadlyOverriddenAdapter" value="true" />
-        <entry key="BooleanReturnNull" value="true" />
-        <entry key="BuildInterproceduralCallGraph" value="false" />
-        <entry key="BuildObligationPolicyDatabase" value="true" />
-        <entry key="CallToUnsupportedMethod" value="false" />
-        <entry key="CalledMethods" value="true" />
-        <entry key="CheckCalls" value="false" />
-        <entry key="CheckExpectedWarnings" value="false" />
-        <entry key="CheckImmutableAnnotation" value="true" />
-        <entry key="CheckTypeQualifiers" value="true" />
-        <entry key="CloneIdiom" value="true" />
-        <entry key="ComparatorIdiom" value="true" />
-        <entry key="ConfusedInheritance" value="true" />
-        <entry key="ConfusionBetweenInheritedAndOuterMethod" value="true" />
-        <entry key="CrossSiteScripting" value="true" />
-        <entry key="DoInsideDoPrivileged" value="true" />
-        <entry key="DontCatchIllegalMonitorStateException" value="true" />
-        <entry key="DontIgnoreResultOfPutIfAbsent" value="true" />
-        <entry key="DontUseEnum" value="true" />
-        <entry key="DroppedException" value="true" />
-        <entry key="DumbMethodInvocations" value="true" />
-        <entry key="DumbMethods" value="true" />
-        <entry key="DuplicateBranches" value="true" />
-        <entry key="EmptyZipFileEntry" value="true" />
-        <entry key="EqStringTest" value="false" />
-        <entry key="EqualsOperandShouldHaveClassCompatibleWithThis" value="true" />
-        <entry key="FieldItemSummary" value="true" />
-        <entry key="FinalizerNullsFields" value="true" />
-        <entry key="FindBadCast" value="false" />
-        <entry key="FindBadCast2" value="true" />
-        <entry key="FindBadEqualsImplementation" value="false" />
-        <entry key="FindBadForLoop" value="true" />
-        <entry key="FindBugsSummaryStats" value="true" />
-        <entry key="FindCircularDependencies" value="false" />
-        <entry key="FindDeadLocalStores" value="true" />
-        <entry key="FindDoubleCheck" value="true" />
-        <entry key="FindEmptySynchronizedBlock" value="true" />
-        <entry key="FindFieldSelfAssignment" value="true" />
-        <entry key="FindFinalizeInvocations" value="true" />
-        <entry key="FindFloatEquality" value="true" />
-        <entry key="FindFloatMath" value="false" />
-        <entry key="FindHEmismatch" value="true" />
-        <entry key="FindInconsistentSync2" value="true" />
-        <entry key="FindJSR166LockMonitorenter" value="true" />
-        <entry key="FindLocalSelfAssignment2" value="true" />
-        <entry key="FindMaskedFields" value="true" />
-        <entry key="FindMismatchedWaitOrNotify" value="true" />
-        <entry key="FindNakedNotify" value="true" />
-        <entry key="FindNonSerializableStoreIntoSession" value="true" />
-        <entry key="FindNonSerializableValuePassedToWriteObject" value="true" />
-        <entry key="FindNonShortCircuit" value="true" />
-        <entry key="FindNullDeref" value="true" />
-        <entry key="FindNullDerefsInvolvingNonShortCircuitEvaluation" value="true" />
-        <entry key="FindOpenStream" value="true" />
-        <entry key="FindPuzzlers" value="true" />
-        <entry key="FindRefComparison" value="true" />
-        <entry key="FindReturnRef" value="true" />
-        <entry key="FindRunInvocations" value="true" />
-        <entry key="FindSelfComparison" value="true" />
-        <entry key="FindSelfComparison2" value="true" />
-        <entry key="FindSleepWithLockHeld" value="true" />
-        <entry key="FindSpinLoop" value="true" />
-        <entry key="FindSqlInjection" value="true" />
-        <entry key="FindTwoLockWait" value="true" />
-        <entry key="FindUncalledPrivateMethods" value="true" />
-        <entry key="FindUnconditionalWait" value="true" />
-        <entry key="FindUninitializedGet" value="true" />
-        <entry key="FindUnrelatedTypesInGenericContainer" value="true" />
-        <entry key="FindUnreleasedLock" value="true" />
-        <entry key="FindUnsatisfiedObligation" value="true" />
-        <entry key="FindUnsyncGet" value="true" />
-        <entry key="FindUselessControlFlow" value="true" />
-        <entry key="FormatStringChecker" value="true" />
-        <entry key="HugeSharedStringConstants" value="true" />
-        <entry key="IDivResultCastToDouble" value="true" />
-        <entry key="IncompatMask" value="true" />
-        <entry key="InconsistentAnnotations" value="true" />
-        <entry key="InefficientMemberAccess" value="false" />
-        <entry key="InefficientToArray" value="true" />
-        <entry key="InfiniteLoop" value="true" />
-        <entry key="InfiniteRecursiveLoop" value="true" />
-        <entry key="InfiniteRecursiveLoop2" value="false" />
-        <entry key="InheritanceUnsafeGetResource" value="true" />
-        <entry key="InitializationChain" value="true" />
-        <entry key="InstantiateStaticClass" value="true" />
-        <entry key="InvalidJUnitTest" value="true" />
-        <entry key="IteratorIdioms" value="true" />
-        <entry key="LazyInit" value="true" />
-        <entry key="LoadOfKnownNullValue" value="true" />
-        <entry key="LockedFields" value="false" />
-        <entry key="LostLoggerDueToWeakReference" value="true" />
-        <entry key="MethodReturnCheck" value="true" />
-        <entry key="Methods" value="true" />
-        <entry key="MultithreadedInstanceAccess" value="true" />
-        <entry key="MutableLock" value="true" />
-        <entry key="MutableStaticFields" value="true" />
-        <entry key="Naming" value="true" />
-        <entry key="Noise" value="false" />
-        <entry key="NoiseNullDeref" value="false" />
-        <entry key="NoteAnnotationRetention" value="true" />
-        <entry key="NoteCheckReturnValue" value="true" />
-        <entry key="NoteCheckReturnValueAnnotations" value="true" />
-        <entry key="NoteDirectlyRelevantTypeQualifiers" value="true" />
-        <entry key="NoteJCIPAnnotation" value="true" />
-        <entry key="NoteNonNullAnnotations" value="true" />
-        <entry key="NoteNonnullReturnValues" value="true" />
-        <entry key="NoteSuppressedWarnings" value="true" />
-        <entry key="NoteUnconditionalParamDerefs" value="true" />
-        <entry key="NumberConstructor" value="true" />
-        <entry key="OverridingEqualsNotSymmetrical" value="true" />
-        <entry key="PreferZeroLengthArrays" value="true" />
-        <entry key="PublicSemaphores" value="false" />
-        <entry key="QuestionableBooleanAssignment" value="true" />
-        <entry key="ReadOfInstanceFieldInMethodInvokedByConstructorInSuperclass" value="true" />
-        <entry key="ReadReturnShouldBeChecked" value="true" />
-        <entry key="RedundantInterfaces" value="true" />
-        <entry key="ReflectiveClasses" value="true" />
-        <entry key="RepeatedConditionals" value="true" />
-        <entry key="ResolveAllReferences" value="false" />
-        <entry key="RuntimeExceptionCapture" value="true" />
-        <entry key="SerializableIdiom" value="true" />
-        <entry key="StartInConstructor" value="true" />
-        <entry key="StaticCalendarDetector" value="true" />
-        <entry key="StringConcatenation" value="true" />
-        <entry key="SuperfluousInstanceOf" value="true" />
-        <entry key="SuspiciousThreadInterrupted" value="true" />
-        <entry key="SwitchFallthrough" value="true" />
-        <entry key="SynchronizationOnSharedBuiltinConstant" value="true" />
-        <entry key="SynchronizeAndNullCheckField" value="true" />
-        <entry key="SynchronizeOnClassLiteralNotGetClass" value="true" />
-        <entry key="SynchronizingOnContentsOfFieldToProtectField" value="true" />
-        <entry key="TestASM" value="false" />
-        <entry key="TestDataflowAnalysis" value="false" />
-        <entry key="TestingGround" value="false" />
-        <entry key="TrainFieldStoreTypes" value="true" />
-        <entry key="TrainNonNullAnnotations" value="true" />
-        <entry key="TrainUnconditionalDerefParams" value="true" />
-        <entry key="URLProblems" value="true" />
-        <entry key="UncallableMethodOfAnonymousClass" value="true" />
-        <entry key="UnnecessaryMath" value="true" />
-        <entry key="UnreadFields" value="true" />
-        <entry key="UseObjectEquals" value="false" />
-        <entry key="UselessSubclassMethod" value="false" />
-        <entry key="VarArgsProblems" value="true" />
-        <entry key="VolatileUsage" value="true" />
-        <entry key="WaitInLoop" value="true" />
-        <entry key="WrongMapIterator" value="true" />
-        <entry key="XMLFactoryBypass" value="true" />
-      </map>
-    </option>
-    <option name="_reportCategories">
-      <map>
-        <entry key="BAD_PRACTICE" value="true" />
-        <entry key="CORRECTNESS" value="true" />
-        <entry key="EXPERIMENTAL" value="true" />
-        <entry key="I18N" value="true" />
-        <entry key="MALICIOUS_CODE" value="true" />
-        <entry key="MT_CORRECTNESS" value="true" />
-        <entry key="NOISE" value="false" />
-        <entry key="PERFORMANCE" value="true" />
-        <entry key="SECURITY" value="true" />
-        <entry key="STYLE" value="true" />
-      </map>
-    </option>
-  </component>
-</module>
-
+<?xml version="1.0" encoding="UTF-8"?>
+<module relativePaths="true" type="JAVA_MODULE" version="4">
+  <component name="NewModuleRootManager" inherit-compiler-output="false">
+    <output url="file://$MODULE_DIR$/../../cdm/target/classes" />
+    <output-test url="file://$MODULE_DIR$/../../cdm/target/test/classes" />
+    <exclude-output />
+    <content url="file://$MODULE_DIR$/../../cdm">
+      <sourceFolder url="file://$MODULE_DIR$/../../cdm/src/main/java" isTestSource="false" />
+      <sourceFolder url="file://$MODULE_DIR$/../../cdm/src/test/java" isTestSource="true" />
+      <sourceFolder url="file://$MODULE_DIR$/../../cdm/src/timing/java" isTestSource="true" />
+      <excludeFolder url="file://$MODULE_DIR$/../../cdm/target" />
+    </content>
+    <orderEntry type="sourceFolder" forTests="false" />
+    <orderEntry type="module-library" exported="">
+      <library>
+        <CLASSES>
+          <root url="file://$MODULE_DIR$/../../cdm/src/main/resources" />
+        </CLASSES>
+        <JAVADOC />
+        <SOURCES />
+      </library>
+    </orderEntry>
+    <orderEntry type="library" exported="" name="ehcache" level="project" />
+    <orderEntry type="module" module-name="common" exported="" />
+    <orderEntry type="module" module-name="bufr" />
+    <orderEntry type="module" module-name="grib" />
+    <orderEntry type="module" module-name="opendap" />
+    <orderEntry type="module" module-name="visad" />
+    <orderEntry type="module-library" exported="">
+      <library>
+        <CLASSES>
+          <root url="jar://$MODULE_DIR$/../../lib/external/commons-logging-1.1.jar!/" />
+        </CLASSES>
+        <JAVADOC />
+        <SOURCES />
+      </library>
+    </orderEntry>
+    <orderEntry type="module-library" exported="">
+      <library>
+        <CLASSES>
+          <root url="jar://$MODULE_DIR$/../../lib/external/commons-codec-1.3.jar!/" />
+        </CLASSES>
+        <JAVADOC />
+        <SOURCES />
+      </library>
+    </orderEntry>
+    <orderEntry type="module-library" exported="">
+      <library>
+        <CLASSES>
+          <root url="jar://$MODULE_DIR$/../../lib/external/commons-httpclient-3.1.jar!/" />
+        </CLASSES>
+        <JAVADOC />
+        <SOURCES />
+      </library>
+    </orderEntry>
+    <orderEntry type="module-library" exported="">
+      <library>
+        <CLASSES>
+          <root url="jar://$MODULE_DIR$/../../lib/external/je-4.0.71.jar!/" />
+        </CLASSES>
+        <JAVADOC />
+        <SOURCES />
+      </library>
+    </orderEntry>
+    <orderEntry type="module-library" exported="">
+      <library>
+        <CLASSES>
+          <root url="jar://$MODULE_DIR$/../../lib/external/jdom.jar!/" />
+        </CLASSES>
+        <JAVADOC />
+        <SOURCES />
+      </library>
+    </orderEntry>
+    <orderEntry type="module-library" exported="">
+      <library>
+        <CLASSES>
+          <root url="jar://$MODULE_DIR$/../../lib/external/jna.jar!/" />
+        </CLASSES>
+        <JAVADOC />
+        <SOURCES />
+      </library>
+    </orderEntry>
+    <orderEntry type="module-library" exported="">
+      <library>
+        <CLASSES>
+          <root url="jar://$MODULE_DIR$/../../lib/external/joda-time-2.0.jar!/" />
+        </CLASSES>
+        <JAVADOC />
+        <SOURCES />
+      </library>
+    </orderEntry>
+    <orderEntry type="module-library" exported="">
+      <library>
+        <CLASSES>
+          <root url="jar://$MODULE_DIR$/../../lib/external/quartz-1.7.3.jar!/" />
+        </CLASSES>
+        <JAVADOC />
+        <SOURCES />
+      </library>
+    </orderEntry>
+    <orderEntry type="module-library" exported="">
+      <library>
+        <CLASSES>
+          <root url="jar://$MODULE_DIR$/../../lib/external/protobuf-java-2.4.0a.jar!/" />
+        </CLASSES>
+        <JAVADOC />
+        <SOURCES />
+      </library>
+    </orderEntry>
+    <orderEntry type="module-library">
+      <library>
+        <CLASSES>
+          <root url="jar://$MODULE_DIR$/../../lib/external/junit-4.5.jar!/" />
+        </CLASSES>
+        <JAVADOC />
+        <SOURCES />
+      </library>
+    </orderEntry>
+    <orderEntry type="module-library">
+      <library>
+        <CLASSES>
+          <root url="jar://$MODULE_DIR$/../../lib/external/easymock-2.5.2.jar!/" />
+        </CLASSES>
+        <JAVADOC />
+        <SOURCES />
+      </library>
+    </orderEntry>
+    <orderEntry type="module-library" exported="">
+      <library>
+        <CLASSES>
+          <root url="jar://$MODULE_DIR$/../../lib/external/slf4j-api-1.6.1.jar!/" />
+        </CLASSES>
+        <JAVADOC />
+        <SOURCES />
+      </library>
+    </orderEntry>
+    <orderEntry type="module" module-name="opendap" />
+  </component>
+  <component name="org.twodividedbyzero.idea.findbugs">
+    <option name="_basePreferences">
+      <map>
+        <entry key="property.analysisEffortLevel" value="default" />
+        <entry key="property.analyzeAfterCompile" value="false" />
+        <entry key="property.minPriorityToReport" value="Medium" />
+        <entry key="property.runAnalysisInBackground" value="false" />
+        <entry key="property.showHiddenDetectors" value="false" />
+        <entry key="property.toolWindowToFront" value="true" />
+      </map>
+    </option>
+    <option name="_detectors">
+      <map>
+        <entry key="AppendingToAnObjectOutputStream" value="true" />
+        <entry key="BCPMethodReturnCheck" value="false" />
+        <entry key="BadAppletConstructor" value="false" />
+        <entry key="BadResultSetAccess" value="true" />
+        <entry key="BadSyntaxForRegularExpression" value="true" />
+        <entry key="BadUseOfReturnValue" value="true" />
+        <entry key="BadlyOverriddenAdapter" value="true" />
+        <entry key="BooleanReturnNull" value="true" />
+        <entry key="BuildInterproceduralCallGraph" value="false" />
+        <entry key="BuildObligationPolicyDatabase" value="true" />
+        <entry key="CallToUnsupportedMethod" value="false" />
+        <entry key="CalledMethods" value="true" />
+        <entry key="CheckCalls" value="false" />
+        <entry key="CheckExpectedWarnings" value="false" />
+        <entry key="CheckImmutableAnnotation" value="true" />
+        <entry key="CheckTypeQualifiers" value="true" />
+        <entry key="CloneIdiom" value="true" />
+        <entry key="ComparatorIdiom" value="true" />
+        <entry key="ConfusedInheritance" value="true" />
+        <entry key="ConfusionBetweenInheritedAndOuterMethod" value="true" />
+        <entry key="CrossSiteScripting" value="true" />
+        <entry key="DoInsideDoPrivileged" value="true" />
+        <entry key="DontCatchIllegalMonitorStateException" value="true" />
+        <entry key="DontIgnoreResultOfPutIfAbsent" value="true" />
+        <entry key="DontUseEnum" value="true" />
+        <entry key="DroppedException" value="true" />
+        <entry key="DumbMethodInvocations" value="true" />
+        <entry key="DumbMethods" value="true" />
+        <entry key="DuplicateBranches" value="true" />
+        <entry key="EmptyZipFileEntry" value="true" />
+        <entry key="EqStringTest" value="false" />
+        <entry key="EqualsOperandShouldHaveClassCompatibleWithThis" value="true" />
+        <entry key="FieldItemSummary" value="true" />
+        <entry key="FinalizerNullsFields" value="true" />
+        <entry key="FindBadCast" value="false" />
+        <entry key="FindBadCast2" value="true" />
+        <entry key="FindBadEqualsImplementation" value="false" />
+        <entry key="FindBadForLoop" value="true" />
+        <entry key="FindBugsSummaryStats" value="true" />
+        <entry key="FindCircularDependencies" value="false" />
+        <entry key="FindDeadLocalStores" value="true" />
+        <entry key="FindDoubleCheck" value="true" />
+        <entry key="FindEmptySynchronizedBlock" value="true" />
+        <entry key="FindFieldSelfAssignment" value="true" />
+        <entry key="FindFinalizeInvocations" value="true" />
+        <entry key="FindFloatEquality" value="true" />
+        <entry key="FindFloatMath" value="false" />
+        <entry key="FindHEmismatch" value="true" />
+        <entry key="FindInconsistentSync2" value="true" />
+        <entry key="FindJSR166LockMonitorenter" value="true" />
+        <entry key="FindLocalSelfAssignment2" value="true" />
+        <entry key="FindMaskedFields" value="true" />
+        <entry key="FindMismatchedWaitOrNotify" value="true" />
+        <entry key="FindNakedNotify" value="true" />
+        <entry key="FindNonSerializableStoreIntoSession" value="true" />
+        <entry key="FindNonSerializableValuePassedToWriteObject" value="true" />
+        <entry key="FindNonShortCircuit" value="true" />
+        <entry key="FindNullDeref" value="true" />
+        <entry key="FindNullDerefsInvolvingNonShortCircuitEvaluation" value="true" />
+        <entry key="FindOpenStream" value="true" />
+        <entry key="FindPuzzlers" value="true" />
+        <entry key="FindRefComparison" value="true" />
+        <entry key="FindReturnRef" value="true" />
+        <entry key="FindRunInvocations" value="true" />
+        <entry key="FindSelfComparison" value="true" />
+        <entry key="FindSelfComparison2" value="true" />
+        <entry key="FindSleepWithLockHeld" value="true" />
+        <entry key="FindSpinLoop" value="true" />
+        <entry key="FindSqlInjection" value="true" />
+        <entry key="FindTwoLockWait" value="true" />
+        <entry key="FindUncalledPrivateMethods" value="true" />
+        <entry key="FindUnconditionalWait" value="true" />
+        <entry key="FindUninitializedGet" value="true" />
+        <entry key="FindUnrelatedTypesInGenericContainer" value="true" />
+        <entry key="FindUnreleasedLock" value="true" />
+        <entry key="FindUnsatisfiedObligation" value="true" />
+        <entry key="FindUnsyncGet" value="true" />
+        <entry key="FindUselessControlFlow" value="true" />
+        <entry key="FormatStringChecker" value="true" />
+        <entry key="HugeSharedStringConstants" value="true" />
+        <entry key="IDivResultCastToDouble" value="true" />
+        <entry key="IncompatMask" value="true" />
+        <entry key="InconsistentAnnotations" value="true" />
+        <entry key="InefficientMemberAccess" value="false" />
+        <entry key="InefficientToArray" value="true" />
+        <entry key="InfiniteLoop" value="true" />
+        <entry key="InfiniteRecursiveLoop" value="true" />
+        <entry key="InfiniteRecursiveLoop2" value="false" />
+        <entry key="InheritanceUnsafeGetResource" value="true" />
+        <entry key="InitializationChain" value="true" />
+        <entry key="InstantiateStaticClass" value="true" />
+        <entry key="InvalidJUnitTest" value="true" />
+        <entry key="IteratorIdioms" value="true" />
+        <entry key="LazyInit" value="true" />
+        <entry key="LoadOfKnownNullValue" value="true" />
+        <entry key="LockedFields" value="false" />
+        <entry key="LostLoggerDueToWeakReference" value="true" />
+        <entry key="MethodReturnCheck" value="true" />
+        <entry key="Methods" value="true" />
+        <entry key="MultithreadedInstanceAccess" value="true" />
+        <entry key="MutableLock" value="true" />
+        <entry key="MutableStaticFields" value="true" />
+        <entry key="Naming" value="true" />
+        <entry key="Noise" value="false" />
+        <entry key="NoiseNullDeref" value="false" />
+        <entry key="NoteAnnotationRetention" value="true" />
+        <entry key="NoteCheckReturnValue" value="true" />
+        <entry key="NoteCheckReturnValueAnnotations" value="true" />
+        <entry key="NoteDirectlyRelevantTypeQualifiers" value="true" />
+        <entry key="NoteJCIPAnnotation" value="true" />
+        <entry key="NoteNonNullAnnotations" value="true" />
+        <entry key="NoteNonnullReturnValues" value="true" />
+        <entry key="NoteSuppressedWarnings" value="true" />
+        <entry key="NoteUnconditionalParamDerefs" value="true" />
+        <entry key="NumberConstructor" value="true" />
+        <entry key="OverridingEqualsNotSymmetrical" value="true" />
+        <entry key="PreferZeroLengthArrays" value="true" />
+        <entry key="PublicSemaphores" value="false" />
+        <entry key="QuestionableBooleanAssignment" value="true" />
+        <entry key="ReadOfInstanceFieldInMethodInvokedByConstructorInSuperclass" value="true" />
+        <entry key="ReadReturnShouldBeChecked" value="true" />
+        <entry key="RedundantInterfaces" value="true" />
+        <entry key="ReflectiveClasses" value="true" />
+        <entry key="RepeatedConditionals" value="true" />
+        <entry key="ResolveAllReferences" value="false" />
+        <entry key="RuntimeExceptionCapture" value="true" />
+        <entry key="SerializableIdiom" value="true" />
+        <entry key="StartInConstructor" value="true" />
+        <entry key="StaticCalendarDetector" value="true" />
+        <entry key="StringConcatenation" value="true" />
+        <entry key="SuperfluousInstanceOf" value="true" />
+        <entry key="SuspiciousThreadInterrupted" value="true" />
+        <entry key="SwitchFallthrough" value="true" />
+        <entry key="SynchronizationOnSharedBuiltinConstant" value="true" />
+        <entry key="SynchronizeAndNullCheckField" value="true" />
+        <entry key="SynchronizeOnClassLiteralNotGetClass" value="true" />
+        <entry key="SynchronizingOnContentsOfFieldToProtectField" value="true" />
+        <entry key="TestASM" value="false" />
+        <entry key="TestDataflowAnalysis" value="false" />
+        <entry key="TestingGround" value="false" />
+        <entry key="TrainFieldStoreTypes" value="true" />
+        <entry key="TrainNonNullAnnotations" value="true" />
+        <entry key="TrainUnconditionalDerefParams" value="true" />
+        <entry key="URLProblems" value="true" />
+        <entry key="UncallableMethodOfAnonymousClass" value="true" />
+        <entry key="UnnecessaryMath" value="true" />
+        <entry key="UnreadFields" value="true" />
+        <entry key="UseObjectEquals" value="false" />
+        <entry key="UselessSubclassMethod" value="false" />
+        <entry key="VarArgsProblems" value="true" />
+        <entry key="VolatileUsage" value="true" />
+        <entry key="WaitInLoop" value="true" />
+        <entry key="WrongMapIterator" value="true" />
+        <entry key="XMLFactoryBypass" value="true" />
+      </map>
+    </option>
+    <option name="_reportCategories">
+      <map>
+        <entry key="BAD_PRACTICE" value="true" />
+        <entry key="CORRECTNESS" value="true" />
+        <entry key="EXPERIMENTAL" value="true" />
+        <entry key="I18N" value="true" />
+        <entry key="MALICIOUS_CODE" value="true" />
+        <entry key="MT_CORRECTNESS" value="true" />
+        <entry key="NOISE" value="false" />
+        <entry key="PERFORMANCE" value="true" />
+        <entry key="SECURITY" value="true" />
+        <entry key="STYLE" value="true" />
+      </map>
+    </option>
+  </component>
+</module>
+